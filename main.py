--- conflicted
+++ resolved
@@ -49,10 +49,7 @@
         self.automation_delay = AUTOMATION_DELAY_SECONDS
         self._automation_running = threading.Event()
         self._automation_thread = None
-<<<<<<< HEAD
         self._trigger_buffer = ""
-=======
->>>>>>> b0f51a74
 
     def connect(self, output: OutputHandler):
         self.output = output
@@ -79,7 +76,6 @@
                 if not data:
                     continue
 
-<<<<<<< HEAD
                 self._trigger_buffer += data
                 if len(self._trigger_buffer) > 8192:
                     self._trigger_buffer = self._trigger_buffer[-4096:]
@@ -88,12 +84,6 @@
                 if self.output:
                     self.output(data, None)
                 self.check_triggers()
-=======
-                self.log.append(('server', data.replace('\r', '')))
-                if self.output:
-                    self.output(data, None)
-                self.check_triggers(data)
->>>>>>> b0f51a74
         except EOFError:
             self.log.append(('error', 'Connection closed.'))
             if self.output:
@@ -129,7 +119,6 @@
     def add_trigger(self, pattern: str, action: TriggerAction, *, flags: int = 0, once: bool = False):
         compiled = re.compile(pattern, flags)
         self.triggers.append((compiled, action, once))
-<<<<<<< HEAD
 
     def check_triggers(self):
         indices_to_remove = []
@@ -181,59 +170,10 @@
 def print_out(text, _):
     cleaned = text.replace('\r\n', '\n').replace('\r', '\n')
     print(cleaned, end='')
-=======
-
-    def check_triggers(self, data):
-        indices_to_remove = []
-        for idx, (pattern, action, once) in enumerate(self.triggers):
-            if pattern.search(data):
-                if callable(action):
-                    action()
-                else:
-                    self.send(action)
-                if once:
-                    indices_to_remove.append(idx)
-        for idx in reversed(indices_to_remove):
-            del self.triggers[idx]
-
-    def set_automation(self, commands, delay):
-        self.automation_commands = list(commands)
-        self.automation_delay = delay
-
-    def start_automation(self):
-        if self._automation_running.is_set() or not self.automation_commands:
-            return
-        self._automation_running.set()
-        self._automation_thread = threading.Thread(target=self._automation_loop, daemon=True)
-        self._automation_thread.start()
-
-    def stop_automation(self):
-        if not self._automation_running.is_set():
-            return
-        self._automation_running.clear()
-        if (
-            self._automation_thread
-            and self._automation_thread.is_alive()
-            and threading.current_thread() is not self._automation_thread
-        ):
-            self._automation_thread.join(timeout=0.1)
-
-    def _automation_loop(self):
-        while self._automation_running.is_set():
-            for command in self.automation_commands:
-                if not self._automation_running.is_set():
-                    break
-                self.send(command)
-                time.sleep(self.automation_delay)
-
-def print_out(text, _):
-    print(text, end='')
->>>>>>> b0f51a74
 
 
 def configure_client(client):
     client.set_automation(DEFAULT_AUTOMATION_COMMANDS, AUTOMATION_DELAY_SECONDS)
-<<<<<<< HEAD
 
     class LoginCoordinator:
         def __init__(self):
@@ -242,9 +182,7 @@
 
         def _should_send(self, last_sent_at: float) -> bool:
             now = time.monotonic()
-            if now - last_sent_at < 1.0:
-                return False
-            return True
+            return (now - last_sent_at) >= 1.0
 
         def send_username(self):
             if not self._should_send(self.username_sent_at):
@@ -277,32 +215,12 @@
         client.add_trigger(prompt, login.send_password, flags=re.IGNORECASE)
     client.add_trigger(LOGIN_SUCCESS_PATTERN, handle_login_success, flags=re.IGNORECASE)
     client.add_trigger(r"Welcome to Arda,\s+%s!" % re.escape(USERNAME), handle_login_success, flags=re.IGNORECASE)
-    client.add_trigger(r"Ragakh says in Westron: What is your name, young one\?", f"say {USERNAME}", flags=re.IGNORECASE, once=True)
-=======
-    sent_username = False
-    sent_password = False
-
-    def send_username():
-        nonlocal sent_username
-        if sent_username:
-            return
-        client.send(USERNAME)
-        sent_username = True
-
-    def send_password():
-        nonlocal sent_password
-        if sent_password:
-            return
-        client.send(PASSWORD)
-        sent_password = True
-
-    for prompt in USERNAME_PROMPTS:
-        client.add_trigger(prompt, send_username, flags=re.IGNORECASE, once=True)
-    for prompt in PASSWORD_PROMPTS:
-        client.add_trigger(prompt, send_password, flags=re.IGNORECASE, once=True)
-
-    client.add_trigger(LOGIN_SUCCESS_PATTERN, client.start_automation, flags=re.IGNORECASE, once=True)
->>>>>>> b0f51a74
+    client.add_trigger(
+        r"Ragakh says in Westron: What is your name, young one\?",
+        f"say {USERNAME}",
+        flags=re.IGNORECASE,
+        once=True,
+    )
 
 
 def create_configured_client():
