--- conflicted
+++ resolved
@@ -19,10 +19,7 @@
     r"Enter your character name:",
     r"Enter your name:",
     r"Your name\??",
-<<<<<<< HEAD
     r"Please enter the name 'new' if you are new to The Two Towers\.",
-=======
->>>>>>> 404d5ab2
 )
 PASSWORD_PROMPTS = (
     r"What is your password\??",
@@ -66,7 +63,6 @@
         if not self.connection:
             print("Error: connection is not established")
             return
-<<<<<<< HEAD
 
         try:
             while True:
@@ -80,14 +76,6 @@
                     continue
 
                 self.log.append(('server', data.replace('\r', '')))
-=======
-        try:
-            while True:
-                data = self.connection.read_until(b'\n').decode('ascii', errors='ignore')
-                if not data:
-                    break
-                self.log.append(('server', data.strip()))
->>>>>>> 404d5ab2
                 if self.output:
                     self.output(data, None)
                 self.check_triggers(data)
@@ -95,13 +83,10 @@
             self.log.append(('error', 'Connection closed.'))
             if self.output:
                 self.output("Connection closed.\n", None)
-<<<<<<< HEAD
         except OSError:
             self.log.append(('error', 'Connection closed.'))
             if self.output:
                 self.output("Connection closed.\n", None)
-=======
->>>>>>> 404d5ab2
         finally:
             self.stop_automation()
             self.connection = None
@@ -200,10 +185,7 @@
         client.add_trigger(prompt, send_username, flags=re.IGNORECASE, once=True)
     for prompt in PASSWORD_PROMPTS:
         client.add_trigger(prompt, send_password, flags=re.IGNORECASE, once=True)
-<<<<<<< HEAD
-=======
-
->>>>>>> 404d5ab2
+
     client.add_trigger(LOGIN_SUCCESS_PATTERN, client.start_automation, flags=re.IGNORECASE, once=True)
 
 
