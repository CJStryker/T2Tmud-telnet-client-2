import json
import os
import re
import select
import socket
import sys
import telnetlib
import threading
import time
from collections import deque
from dataclasses import dataclass
<<<<<<< HEAD
from typing import Callable, Deque, Dict, Iterable, List, Match, Optional, Sequence, Tuple
=======
from typing import Callable, Deque, Dict, Iterable, List, Match, Optional, Sequence
>>>>>>> af224b21
import http.client

###############################################################################
# Environment configuration
###############################################################################

HOST = os.getenv("T2T_HOST", "t2tmud.org")
PORT = int(os.getenv("T2T_PORT", "9999"))

OLLAMA_HOST = os.getenv("OLLAMA_HOST", "69.142.141.135")
OLLAMA_PORT = int(os.getenv("OLLAMA_PORT", "11434"))
OLLAMA_MODEL = os.getenv("OLLAMA_MODEL", "gpt-oss:120b-cloud")
OLLAMA_ENABLED = os.getenv("ENABLE_OLLAMA", "1").lower() not in {"0", "false", "no"}
OLLAMA_CONNECT_TIMEOUT = float(os.getenv("OLLAMA_CONNECT_TIMEOUT", "5.0"))
OLLAMA_READ_TIMEOUT = float(os.getenv("OLLAMA_READ_TIMEOUT", "90.0"))
OLLAMA_MAX_RETRIES = int(os.getenv("OLLAMA_MAX_RETRIES", "3"))

COLOR_OUTPUT = os.getenv("ENABLE_COLOR", "1").lower() not in {"0", "false", "no"}

###############################################################################
# Terminal rendering helpers
###############################################################################

ANSI_RESET = "\033[0m"
ANSI_COLORS = {
    "prompt": "\033[38;5;82m",
    "hint": "\033[38;5;220m",
    "help": "\033[38;5;39m",
    "more": "\033[38;5;213m",
    "event": "\033[38;5;208m",
    "ollama": "\033[38;5;207m",
    "error": "\033[38;5;196m",
}

PROMPT_PATTERN = re.compile(r"HP:\s*\d+\s+EP:\s*\d+>")
<<<<<<< HEAD
PROMPT_STATUS_PATTERN = re.compile(r"HP:\s*(?P<hp>\d+)\s+EP:\s*(?P<ep>\d+)>")
=======
>>>>>>> af224b21
HINT_PATTERN = re.compile(r"^\*\*\* HINT \*\*\*")
HELP_HEADER_PATTERN = re.compile(r"^Help for ")
MORE_PATTERN = re.compile(r"--More--")
TRAVELTO_START_PATTERN = re.compile(r"Travelto:\s+Journey begun", re.IGNORECASE)
TRAVELTO_ABORT_PATTERN = re.compile(r"Travelto:\s+aborted", re.IGNORECASE)
TRAVELTO_RESUME_PATTERN = re.compile(r"Travelto:\s+resuming journey", re.IGNORECASE)
TRAVELTO_COMPLETE_PATTERN = re.compile(r"Travelto:\s+(?:Journey complete|arrived)", re.IGNORECASE)
NO_GOLD_PATTERN = re.compile(r"You don't have enough gold", re.IGNORECASE)
RENT_ROOM_REQUIRED_PATTERN = re.compile(r"You have not rented a room", re.IGNORECASE)
TRAVELTO_SIGNPOST_PATTERN = re.compile(r"Travelto can only be used at a signpost", re.IGNORECASE)
SEARCH_FAIL_PATTERN = re.compile(r"You search but fail to find anything of interest\.", re.IGNORECASE)
TARGET_LINE_PATTERN = re.compile(
    r"^\s*(?:An?|The)\s+(?P<name>[^\[]+?)\s*\[(?P<level>\d+)\]\s*$",
    re.IGNORECASE | re.MULTILINE,
)
GOLD_STATUS_PATTERN = re.compile(r"Gold:\s*(?P<amount>\d+)", re.IGNORECASE)
<<<<<<< HEAD
MENU_HINT_PATTERN = re.compile(r"Try reading the menu\.", re.IGNORECASE)
BOARD_HELP_PATTERN = re.compile(r"Type 'help board'", re.IGNORECASE)
BLANK_RESPONSE_PATTERN = re.compile(r"looks at you blankly\.", re.IGNORECASE)
NO_STOCK_PATTERN = re.compile(r"does not have any of that\.", re.IGNORECASE)
NO_QUESTS_PATTERN = re.compile(r"No quests done yet\.", re.IGNORECASE)
NEWS_ALERT_PATTERN = re.compile(r"News in Arda!", re.IGNORECASE)
LOCATION_AT_PATTERN = re.compile(r"You are currently at (?P<location>[^.]+)\.", re.IGNORECASE)
ROOM_NAME_PATTERNS: Sequence[re.Pattern[str]] = (
    re.compile(r"This is the (?P<room>[^.]+)\.", re.IGNORECASE),
    re.compile(r"This room is (?P<room>[^.]+)\.", re.IGNORECASE),
    re.compile(r"This area is (?P<room>[^.]+)\.", re.IGNORECASE),
    re.compile(r"Welcome to (?P<room>[^.]+)\.", re.IGNORECASE),
)
EXITS_PATTERN = re.compile(r"The only obvious exits are (?P<exits>[^.]+)\.", re.IGNORECASE)
ALT_EXITS_PATTERN = re.compile(r"Obvious exits: (?P<exits>[^\r\n]+)", re.IGNORECASE)
STANDARD_EXITS_PATTERN = re.compile(
    r"Standard exits:(?P<block>(?:\n\s*[A-Za-z]+:[^\n]+)+)",
    re.IGNORECASE,
)
SKY_PATTERN = re.compile(r"The sky is (?P<sky>[^.]+)\.", re.IGNORECASE)
TIME_OF_DAY_PATTERN = re.compile(r"The sun (?:shines|has set|is) (?P<detail>[^.]+)\.", re.IGNORECASE)
HINT_SUGGESTION_PATTERN = re.compile(r"\*\*\* HINT \*\*\*\s*:\s*(?P<hint>.+)")
=======
>>>>>>> af224b21
TARGET_MEMORY_SECONDS = 45.0


class TerminalDisplay:
    """Render telnet output while keeping prompts and metadata tidy."""

    def __init__(self, stream: Optional[Callable[[str], None]] = None):
        self._stream = stream or sys.stdout.write
        self._supports_color = self._detect_color_support()
        self._partial_line_pending = False
        self._lock = threading.Lock()

    def _detect_color_support(self) -> bool:
        if not COLOR_OUTPUT:
            return False
        term = os.getenv("TERM", "")
        return sys.stdout.isatty() and term.lower() not in {"", "dumb"}

    def _apply_color(self, line: str) -> str:
        if not self._supports_color:
            return line
        if PROMPT_PATTERN.search(line):
            color = ANSI_COLORS["prompt"]
        elif HINT_PATTERN.search(line):
            color = ANSI_COLORS["hint"]
        elif HELP_HEADER_PATTERN.search(line):
            color = ANSI_COLORS["help"]
        elif MORE_PATTERN.search(line):
            color = ANSI_COLORS["more"]
        elif line.startswith("[ollama]"):
            color = ANSI_COLORS["ollama"]
        elif line.startswith("[event]") or line.startswith("[input]"):
            color = ANSI_COLORS["event"]
        elif line.startswith("[error]"):
            color = ANSI_COLORS["error"]
        else:
            return line
        return f"{color}{line}{ANSI_RESET}"

    def feed(self, text: str):
        if not text:
            return
        normalized = text.replace("\r\n", "\n").replace("\r", "\n")
        chunks = normalized.splitlines(keepends=True) or [normalized]
        with self._lock:
            for chunk in chunks:
                if not chunk:
                    continue
                if chunk.endswith("\n"):
                    line = chunk[:-1]
                    self._stream(self._apply_color(line))
                    self._stream("\n")
                    self._partial_line_pending = False
                else:
                    line = chunk
                    self._stream(self._apply_color(line))
                    if PROMPT_PATTERN.search(line):
                        self._stream("\n")
                        self._partial_line_pending = False
                    else:
                        self._partial_line_pending = True
            if normalized.endswith("\n"):
                self._partial_line_pending = False

    def emit(self, category: str, message: str):
        label = category.lower().strip()
        text = f"[{label}] {message}"
        if not text.endswith("\n"):
            text += "\n"
        self.feed(text)

    def ensure_newline(self):
        with self._lock:
            if self._partial_line_pending:
                self._stream("\n")
                self._partial_line_pending = False


###############################################################################
# Game knowledge shared with Ollama
###############################################################################


class GameKnowledge:
    """Provide a concise reference of useful commands and goals."""

    CORE_COMMANDS: Sequence[str] = (
        "look",
        "inventory",
        "score",
        "equipment",
        "skills",
        "who",
        "where",
        "weather",
        "time",
        "quests",
        "mission",
        "hint",
        "help commands",
        "help movement",
        "help combat",
        "help start",
        "help rules",
        "help list",
        "help newbie",
        "updates all",
        "news",
<<<<<<< HEAD
        "read news",
        "charinfo",
        "legendinfo",
        "map",
        "exits",
        "consider <target>",
        "travelto <destination>",
        "travelto resume",
        "search",
        "rest",
        "missions",
=======
        "charinfo",
        "legendinfo",
        "map",
        "consider <target>",
        "travelto <destination>",
        "travelto resume",
        "exits",
        "search",
        "rest",
>>>>>>> af224b21
    )

    MOVEMENT_COMMANDS: Sequence[str] = (
        "north",
        "south",
        "east",
        "west",
        "northeast",
        "northwest",
        "southeast",
        "southwest",
        "up",
        "down",
        "enter",
        "leave",
        "go <direction>",
        "open <direction> door",
        "climb <object>",
        "travelto <destination>",
<<<<<<< HEAD
        "travelto resume",
=======
>>>>>>> af224b21
    )

    INTERACTION_COMMANDS: Sequence[str] = (
        "say <message>",
        "ask <npc> about <topic>",
        "read <object>",
        "read board",
        "read board all",
        "look board",
        "look <object>",
        "examine <object>",
<<<<<<< HEAD
        "read sign",
=======
>>>>>>> af224b21
        "get <item>",
        "get <item> from <container>",
        "drop <item>",
        "wear <item>",
        "wield <item>",
        "give <item> to <npc>",
        "give <amount> gold to <npc>",
        "ask <npc> about work",
        "ask <npc> about rumours",
        "ask <npc> about travel",
        "ask <npc> about jobs",
        "buy <item>",
        "sell <item>",
        "order <item>",
        "list",
        "value <item>",
        "hint",
        "help <topic>",
<<<<<<< HEAD
        "travelto resume",
        "read news",
=======
>>>>>>> af224b21
    )

    ECONOMY_COMMANDS: Sequence[str] = (
        "list",
        "value <item>",
        "buy <item>",
        "sell <item>",
        "order <item>",
        "rent room",
        "deposit <amount>",
        "withdraw <amount>",
<<<<<<< HEAD
        "balance",
=======
>>>>>>> af224b21
        "get coins",
        "get all corpse",
        "get <item> from corpse",
        "give <amount> gold to <npc>",
        "offer",
        "pay <npc>",
        "sell <item>",
        "value <item>",
        "list",
<<<<<<< HEAD
        "sell loot",
        "sell all corpse",
        "appraise <item>",
=======
>>>>>>> af224b21
    )

    COMBAT_COMMANDS: Sequence[str] = (
        "kill <target>",
        "flee",
        "consider <target>",
        "cast <spell>",
        "shield",
        "rescue <ally>",
        "get all corpse",
        "get coins",
<<<<<<< HEAD
        "wield <weapon>",
        "wear <armor>",
        "ready <item>",
        "skin <corpse>",
        "butcher <corpse>",
        "bash <target>",
        "kick <target>",
    )

    QUEST_COMMANDS: Sequence[str] = (
        "quests",
        "mission",
        "journal",
        "help quests",
        "ask <npc> about quest",
        "ask <npc> about job",
        "ask <npc> about work",
        "news",
        "read news",
        "updates all",
    )

    HUNTING_COMMANDS: Sequence[str] = (
        "consider <target>",
        "track <target>",
        "scan",
        "listen",
        "search",
        "get all corpse",
        "loot corpse",
        "skin <corpse>",
        "butcher <corpse>",
        "sell <loot>",
        "flee",
    )

    SUPPORT_COMMANDS: Sequence[str] = (
        "rent room",
        "order <item>",
        "bribe <npc>",
        "comm on",
        "rest",
        "deposit <amount>",
        "withdraw <amount>",
        "balance",
        "give <amount> gold to <npc>",
        "travelto resume",
        "save",
        "quit",
    )

    PREPARATION_TIPS: Sequence[str] = (
        "Eat or drink in inns to recover faster before long hunts.",
        "Carry spare weapons and armor and equip upgrades immediately.",
        "Check message boards and news for job leads or bounties.",
        "Bank excess gold to avoid losing coins on death.",
        "Rent rooms when you have spare gold to unlock private rest areas.",
        "Stock up on food, drink, and torches before long expeditions.",
    )

    STRATEGY_GUIDELINES: Sequence[str] = (
        "Always inspect rooms with 'look' and note available exits.",
        "Use 'hint' whenever progress seems unclear or a help prompt appears.",
        "Read message boards, signs, and help topics to gather objectives.",
        "Interact with NPCs using 'say' and 'ask <npc> about <topic>'.",
        "Follow signposts with 'travelto <destination>' and let the journey finish before issuing other commands; resume with 'travelto resume' if paused.",
        "Seek supplies in taverns: 'order <item>', 'rent room', and 'rest' recover resources faster when others are nearby.",
        "If gold is low, explore nearby streets, wilderness, or hunting grounds, search containers, loot corpses with 'get coins' or 'get all corpse', and sell excess gear before attempting large purchases.",
        "Before engaging, 'consider <target>' to judge difficulty, focus on low-level creatures or obvious foes, and be ready to 'flee' if health drops.",
        "After combat, loot coins and valuables, then visit shops or innkeepers to 'list', 'value', 'sell', or 'buy' needed items.",
        "Follow rumours, message boards, and NPC dialogue for hints about hunting grounds or profitable activities.",
        "When a shopkeeper or quest giver refuses to help, try other NPCs, different topics such as 'work', 'rumours', 'jobs', or explore outside to find creatures to hunt.",
        "If movement is blocked, pick another exit or resume 'travelto' journeys from the last signpost.",
        "Restock resources by resting, eating, or renting rooms when coins allow; gather more money before renting if refused.",
        "When help topics suggest more reading, queue follow-up 'help <topic>' calls.",
        "When '--More--' pagination appears, send a blank command to continue.",
        "Avoid repeating the same command rapidly if the game says you cannot do it.",
        "Do not log out or switch characters unless explicitly asked.",
        "Only send in-game commands; never respond with narrative text.",
        "Record gold income and expenses; if funds drop to zero, hunt or sell items before attempting purchases.",
        "When NPCs refuse to help, leave the building and explore nearby paths for alternate opportunities.",
        "Follow time-of-day or weather cues to decide when to rest, travel, or hunt.",
        "Check 'quests' or 'mission' regularly to track objectives after completing tasks.",
        "Return to towns to resupply when inventory is empty or equipment is damaged.",
        "Use 'travelto' to reach fresh hunting grounds when current areas are exhausted.",
        "Loot corpses promptly to secure coins before they vanish.",
        "Visit banks to deposit earnings once you have more than a handful of coins.",
        "If rest is interrupted, find safer rooms or finish combat encounters before trying again.",
        "Read stable and travel signs to learn additional transportation commands.",
    )

    @classmethod
    def build_reference(cls) -> str:
        def fmt_section(title: str, entries: Iterable[str]) -> str:
            return f"{title}: " + ", ".join(entries)

        sections = [
            fmt_section("Core exploration", cls.CORE_COMMANDS),
            fmt_section("Movement", cls.MOVEMENT_COMMANDS),
            fmt_section("Interaction", cls.INTERACTION_COMMANDS),
            fmt_section("Economy", cls.ECONOMY_COMMANDS),
            fmt_section("Support", cls.SUPPORT_COMMANDS),
            fmt_section("Combat", cls.COMBAT_COMMANDS),
            fmt_section("Hunting", cls.HUNTING_COMMANDS),
            fmt_section("Quests", cls.QUEST_COMMANDS),
            "Preparation: " + ", ".join(cls.PREPARATION_TIPS),
            "Guidelines: " + " ".join(cls.STRATEGY_GUIDELINES),
        ]
        return "\n".join(sections)
=======
    )

    STRATEGY_GUIDELINES: Sequence[str] = (
        "Always inspect rooms with 'look' and note available exits.",
        "Use 'hint' whenever progress seems unclear or a help prompt appears.",
        "Read message boards, signs, and help topics to gather objectives.",
        "Interact with NPCs using 'say' and 'ask <npc> about <topic>'.",
        "Follow signposts with 'travelto <destination>' and let the journey finish before issuing other commands; resume with 'travelto resume' if paused.",
        "Seek supplies in taverns: 'order <item>', 'rent room', and 'rest' recover resources faster when others are nearby.",
        "If gold is low, explore nearby streets, wilderness, or hunting grounds, search containers, loot corpses with 'get coins' or 'get all corpse', and sell excess gear before attempting large purchases.",
        "Before engaging, 'consider <target>' to judge difficulty, focus on low-level creatures or obvious foes, and be ready to 'flee' if health drops.",
        "After combat, loot coins and valuables, then visit shops or innkeepers to 'list', 'value', 'sell', or 'buy' needed items.",
        "Follow rumours, message boards, and NPC dialogue for hints about hunting grounds or profitable activities.",
        "When a shopkeeper or quest giver refuses to help, try other NPCs, different topics such as 'work', 'rumours', 'jobs', or explore outside to find creatures to hunt.",
        "If movement is blocked, pick another exit or resume 'travelto' journeys from the last signpost.",
        "Restock resources by resting, eating, or renting rooms when coins allow; gather more money before renting if refused.",
        "When help topics suggest more reading, queue follow-up 'help <topic>' calls.",
        "When '--More--' pagination appears, send a blank command to continue.",
        "Avoid repeating the same command rapidly if the game says you cannot do it.",
        "Do not log out or switch characters unless explicitly asked.",
        "Only send in-game commands; never respond with narrative text.",
    )

    SUPPORT_COMMANDS: Sequence[str] = (
        "rent room",
        "order <item>",
        "bribe <npc>",
        "comm on",
        "rest",
        "deposit <amount>",
        "withdraw <amount>",
        "give <amount> gold to <npc>",
        "travelto resume",
    )

    @classmethod
    def build_reference(cls) -> str:
        def fmt_section(title: str, entries: Iterable[str]) -> str:
            return f"{title}: " + ", ".join(entries)

        sections = [
            fmt_section("Core exploration", cls.CORE_COMMANDS),
            fmt_section("Movement", cls.MOVEMENT_COMMANDS),
            fmt_section("Interaction", cls.INTERACTION_COMMANDS),
            fmt_section("Economy", cls.ECONOMY_COMMANDS),
            fmt_section("Support", cls.SUPPORT_COMMANDS),
            fmt_section("Combat", cls.COMBAT_COMMANDS),
            "Guidelines: " + " ".join(cls.STRATEGY_GUIDELINES),
        ]
        return "\n".join(sections)


###############################################################################
# Ollama integration
###############################################################################

>>>>>>> af224b21

def _extract_json_fragment(text: str) -> Optional[str]:
    depth = 0
    start = None
    in_string = False
    escape = False
    for index, char in enumerate(text):
        if in_string:
            if escape:
                escape = False
            elif char == "\\":
                escape = True
            elif char == '"':
                in_string = False
            continue
        if char == '"':
            in_string = True
        elif char == "{":
            if depth == 0:
                start = index
            depth += 1
        elif char == "}":
            if depth == 0:
                continue
            depth -= 1
            if depth == 0 and start is not None:
                return text[start : index + 1]
    return None

<<<<<<< HEAD
###############################################################################
# Ollama integration
###############################################################################


def _extract_json_fragment(text: str) -> Optional[str]:
    depth = 0
    start = None
    in_string = False
    escape = False
    for index, char in enumerate(text):
        if in_string:
            if escape:
                escape = False
            elif char == "\\":
                escape = True
            elif char == '"':
                in_string = False
            continue
        if char == '"':
            in_string = True
        elif char == "{":
            if depth == 0:
                start = index
            depth += 1
        elif char == "}":
            if depth == 0:
                continue
            depth -= 1
            if depth == 0 and start is not None:
                return text[start : index + 1]
    return None
=======
>>>>>>> af224b21

class OllamaPlanner:
    """Collect transcript context and ask Ollama for next commands."""

<<<<<<< HEAD
class OllamaPlanner:
    """Collect transcript context and ask Ollama for next commands."""

=======
>>>>>>> af224b21
    def __init__(
        self,
        *,
        send_callback: Callable[[str], None],
        knowledge_text: str,
        enabled: bool = True,
        max_context_chars: int = 6000,
        max_commands: int = 3,
    ):
        self._send_callback = send_callback
        self._knowledge_text = knowledge_text
        self.enabled = enabled
        self.max_context_chars = max_context_chars
        self.max_commands = max_commands
        self._transcript: Deque[str] = deque()
        self._commands: Deque[str] = deque(maxlen=40)
        self._manual_commands: Deque[str] = deque(maxlen=20)
        self._events: Deque[str] = deque(maxlen=20)
<<<<<<< HEAD
        self._issues: Deque[str] = deque(maxlen=20)
=======
>>>>>>> af224b21
        self._lock = threading.Lock()
        self._pending_reason: Optional[str] = None
        self._request_event = threading.Event()
        self._active = False
        self._stop = threading.Event()
        self._worker = threading.Thread(target=self._worker_loop, daemon=True)
        self._worker.start()
        self._last_hp: Optional[int] = None
        self._last_ep: Optional[int] = None
        self._last_gold: Optional[int] = None
        self._location: Optional[str] = None
        self._exits: Optional[str] = None
        self._environment: Optional[str] = None
        self._travel_state: Optional[str] = None
        self._rest_state: Optional[str] = None

    def shutdown(self):
        self._stop.set()
        self._request_event.set()
        if self._worker.is_alive():
            self._worker.join(timeout=1.0)

    def shutdown(self):
        self._stop.set()
        self._request_event.set()
        if self._worker.is_alive():
            self._worker.join(timeout=1.0)

    def activate(self):
        if not self.enabled:
            return
        with self._lock:
            self._active = True
        self.request_commands("session start")

    def deactivate(self):
        with self._lock:
            self._active = False

    def reset(self):
        with self._lock:
            self._transcript.clear()
            self._commands.clear()
            self._manual_commands.clear()
            self._events.clear()
<<<<<<< HEAD
            self._issues.clear()
            self._pending_reason = None
            self._last_hp = None
            self._last_ep = None
            self._last_gold = None
            self._location = None
            self._exits = None
            self._environment = None
            self._travel_state = None
            self._rest_state = None
=======
            self._pending_reason = None
>>>>>>> af224b21
        self._request_event.clear()

    def observe_output(self, text: str):
        if not (self.enabled and text):
            return
        cleaned = text.replace("\r", "")
        if not cleaned.strip():
<<<<<<< HEAD
            return
        with self._lock:
            self._append_transcript(cleaned)

    def update_vitals(self, hp: int, ep: int):
        if not self.enabled:
            return
        with self._lock:
            if self._last_hp == hp and self._last_ep == ep:
                return
            self._last_hp = hp
            self._last_ep = ep
            self._append_transcript(f"[status] HP:{hp} EP:{ep}\n")
            if hp <= 20:
                self._issues.append("Health is critically low; rest or heal")
            if ep <= 15:
                self._issues.append("Energy is running low; consider resting")

    def update_gold(self, amount: int):
        if not self.enabled:
            return
        with self._lock:
            if self._last_gold == amount:
                return
            self._last_gold = amount
            self._append_transcript(f"[status] Gold:{amount}\n")
            if amount == 0:
                self._issues.append("No gold available for purchases")

    def update_location(self, location: str):
        if not self.enabled:
            return
        cleaned = location.strip()
        if not cleaned:
            return
        with self._lock:
            if self._location == cleaned:
                return
            self._location = cleaned
            self._append_transcript(f"[location] {cleaned}\n")

    def update_exits(self, exits: str):
        if not self.enabled:
            return
        cleaned = exits.strip()
        if not cleaned:
            return
        with self._lock:
            if self._exits == cleaned:
                return
            self._exits = cleaned
            self._append_transcript(f"[exits] {cleaned}\n")

    def update_environment(self, description: str):
        if not self.enabled:
            return
        cleaned = description.strip()
        if not cleaned:
            return
        with self._lock:
            if self._environment == cleaned:
                return
            self._environment = cleaned
            self._append_transcript(f"[environment] {cleaned}\n")

    def update_travel_state(self, state: str):
        if not self.enabled:
            return
        cleaned = state.strip()
        if not cleaned:
            return
        with self._lock:
            if self._travel_state == cleaned:
                return
            self._travel_state = cleaned
            self._append_transcript(f"[travel] {cleaned}\n")

    def update_rest_state(self, state: str):
        if not self.enabled:
            return
        cleaned = state.strip()
        if not cleaned:
            return
        with self._lock:
            if self._rest_state == cleaned:
                return
            self._rest_state = cleaned
            self._append_transcript(f"[rest] {cleaned}\n")

    def record_issue(self, issue: str):
        if not self.enabled:
            return
        cleaned = issue.strip()
        if not cleaned:
            return
        with self._lock:
            self._issues.append(cleaned)

    def record_command(self, command: str, source: str):
        if not self.enabled:
            return
=======
            return
        with self._lock:
            self._append_transcript(cleaned)

    def record_command(self, command: str, source: str):
        if not self.enabled:
            return
>>>>>>> af224b21
        trimmed = command.strip()
        if not trimmed:
            return
        with self._lock:
            self._commands.append(f"{source}: {trimmed}")
            if source == "input":
                self._manual_commands.append(trimmed)
            self._append_transcript(f">>> {trimmed}\n")

    def note_event(self, message: str):
        if not self.enabled:
            return
        cleaned = message.strip()
        if not cleaned:
            return
        with self._lock:
            self._events.append(cleaned)
            self._append_transcript(f"[event] {cleaned}\n")

    def request_commands(self, reason: str):
        if not self.enabled:
            return
        with self._lock:
            if not self._active:
                return
            self._pending_reason = reason
        self._request_event.set()

    def _append_transcript(self, text: str):
        self._transcript.append(text)
        while True:
            total = sum(len(chunk) for chunk in self._transcript)
            if total <= self.max_context_chars:
                break
            self._transcript.popleft()

    def _worker_loop(self):
        while not self._stop.is_set():
            self._request_event.wait()
            if self._stop.is_set():
                break
            self._request_event.clear()
            payload = self._build_prompt()
            if not payload:
                continue
            response = self._query_ollama(payload)
            commands = self._extract_commands(response)
            if not commands:
                continue
            for command in commands:
                self._send_callback(command)
                time.sleep(0.35)

    def _build_prompt(self) -> Optional[str]:
        with self._lock:
            if not self._active:
                return None
            transcript = "".join(self._transcript)
            if not transcript.strip():
                return None
            recent_commands = list(self._commands)[-10:]
            manual = list(self._manual_commands)[-6:]
            events = list(self._events)[-8:]
<<<<<<< HEAD
            issues = list(self._issues)[-8:]
            reason = self._pending_reason or ""
            self._pending_reason = None
            hp = self._last_hp
            ep = self._last_ep
            gold = self._last_gold
            location = self._location
            exits = self._exits
            environment = self._environment
            travel_state = self._travel_state
            rest_state = self._rest_state
=======
            reason = self._pending_reason or ""
            self._pending_reason = None
>>>>>>> af224b21
        summary_lines = []
        if recent_commands:
            summary_lines.append("Recent commands: " + ", ".join(recent_commands))
        if manual:
            summary_lines.append("Player-entered commands: " + ", ".join(manual))
        if events:
            summary_lines.append("Notable events: " + "; ".join(events))
<<<<<<< HEAD
        status_bits: List[str] = []
        if hp is not None and ep is not None:
            status_bits.append(f"HP {hp} / EP {ep}")
        if gold is not None:
            status_bits.append(f"Gold {gold}")
        if location:
            status_bits.append(f"Location: {location}")
        if exits:
            status_bits.append(f"Exits: {exits}")
        if environment:
            status_bits.append(f"Environment: {environment}")
        if travel_state:
            status_bits.append(f"Travel: {travel_state}")
        if rest_state:
            status_bits.append(f"Rest: {rest_state}")
        if status_bits:
            summary_lines.append("Status: " + "; ".join(status_bits))
        if issues:
            summary_lines.append("Recent issues: " + "; ".join(issues))
=======
>>>>>>> af224b21
        if reason:
            summary_lines.append(f"Trigger: {reason}")
        summary = "\n".join(summary_lines)
        knowledge = self._knowledge_text
        prompt_parts = [
            "You are remotely controlling a character in The Two Towers (t2tmud.org) via telnet.",
            "Only output JSON with a 'commands' array (max three strings) and optional 'comment'.",
            "Do not include prose outside JSON.",
            "Game reference:",
            knowledge,
        ]
        if summary:
            prompt_parts.append("Context summary:\n" + summary)
        prompt_parts.append("Latest transcript:\n```\n" + transcript + "\n```")
        prompt_parts.append("Remember: respond with JSON only.")
        return "\n\n".join(prompt_parts)

    def _query_ollama(self, prompt: str) -> Optional[str]:
        if not self.enabled:
            return None
        body = json.dumps({"model": OLLAMA_MODEL, "prompt": prompt, "stream": False}).encode()
        headers = {"Content-Type": "application/json"}
        last_error: Optional[str] = None
        for attempt in range(1, OLLAMA_MAX_RETRIES + 2):
            try:
                connection = http.client.HTTPConnection(
                    OLLAMA_HOST,
                    OLLAMA_PORT,
                    timeout=OLLAMA_CONNECT_TIMEOUT,
                )
                connection.request("POST", "/api/generate", body=body, headers=headers)
                response = connection.getresponse()
                if connection.sock is not None:
                    connection.sock.settimeout(OLLAMA_READ_TIMEOUT)
                if response.status != 200:
                    last_error = f"HTTP {response.status}"
                    connection.close()
                    raise RuntimeError(last_error)
                payload = response.read()
                connection.close()
                return payload.decode("utf-8", errors="ignore")
            except socket.timeout:
                last_error = "timeout"
            except Exception as exc:  # pragma: no cover - network operations
                last_error = str(exc)
            time.sleep(1.0)
        if last_error:
            sys.stderr.write(f"[ollama] request failed: {last_error}\n")
        return None

    def _extract_commands(self, payload: Optional[str]) -> List[str]:
        if not payload:
            return []
        payload = payload.strip()
        if not payload:
            return []
        parsed: Optional[dict]
        try:
            parsed = json.loads(payload)
        except json.JSONDecodeError:
            parsed = None
            fragment = _extract_json_fragment(payload)
            if fragment:
                try:
                    parsed = json.loads(fragment)
                except json.JSONDecodeError:
                    parsed = None
        if isinstance(parsed, dict) and "response" in parsed and "commands" not in parsed:
            response_field = parsed.get("response", "")
            if isinstance(response_field, str):
                return self._extract_commands(response_field)
            return []
        if isinstance(parsed, dict):
            commands = parsed.get("commands")
            if isinstance(commands, list):
                result: List[str] = []
                for entry in commands:
                    if isinstance(entry, str):
                        cleaned = entry.strip()
                        if cleaned:
                            result.append(cleaned)
                    if len(result) >= self.max_commands:
                        break
                if result:
                    return result
        commands: List[str] = []
        for line in payload.splitlines():
            cleaned = line.strip().strip("#")
            if cleaned:
                commands.append(cleaned)
            if len(commands) >= self.max_commands:
                break
        return commands


###############################################################################
# Telnet session management
###############################################################################

USERNAME_PATTERNS = [
    re.compile(pattern)
    for pattern in (
        r"By what name do you wish to be known\??",
        r"Enter your character name:",
        r"Enter your name:",
        r"Your name\??",
        r"Please enter the name 'new' if you are new to The Two Towers\.",
    )
]
PASSWORD_PATTERNS = [
    re.compile(pattern)
    for pattern in (
        r"What is your password\??",
        r"Password:",
        r"Enter your password:",
        r"Your name\?.*Password:",
    )
]
MORE_PATTERN = re.compile(r"--More--")
PRESS_ENTER_PATTERN = re.compile(r"Press ENTER for next page", re.IGNORECASE)
DIRECTION_BLOCK_PATTERN = re.compile(r"You can't go that way!", re.IGNORECASE)
TARGET_MISSING_PATTERN = re.compile(r"You don't see that here\.", re.IGNORECASE)
TAKE_MISSING_PATTERN = re.compile(r"There is no [^\n]+ here to get\.", re.IGNORECASE)
STEALING_PATTERN = re.compile(r"That would be stealing!", re.IGNORECASE)
MULTI_TARGET_PATTERN = re.compile(r"You see more than one", re.IGNORECASE)
ASK_BLANK_PATTERN = re.compile(
    r"(?P<npc>[A-Z][\w' -]+) says in [^:]+: I don't know about that\.",
    re.IGNORECASE,
)
REST_START_PATTERN = re.compile(
    r"You sit back, relax, and enjoy a nice rest\.",
    re.IGNORECASE,
)
REST_INTERRUPT_PATTERN = re.compile(
    r"Your actions interrupt your rest\.",
    re.IGNORECASE,
)


@dataclass
class CharacterProfile:
    username: str
    password: str
    label: str


DEFAULT_PROFILES: Sequence[CharacterProfile] = (
    CharacterProfile("Marchos", "hello123", "Marchos"),
    CharacterProfile("Zesty", "poopie", "Zesty"),
)


class TelnetSession:
    def __init__(self, display: TerminalDisplay):
        self.display = display
        self.profile: Optional[CharacterProfile] = None
        self.connection: Optional[telnetlib.Telnet] = None
        self._listener: Optional[threading.Thread] = None
        self._stop_event = threading.Event()
        self._buffer = ""
        self._send_lock = threading.Lock()
        self._planner: Optional[OllamaPlanner] = None
        self._logged_in = False
        self._username_sent = False
        self._password_sent = False
        self._travel_active = False
        self._recent_targets: Dict[str, float] = {}
        self._last_gold_report: Optional[int] = None
<<<<<<< HEAD
        self._last_command_sent: str = ""
        self._search_failures = 0
        self._gold_failures = 0
        self._blank_response_streak = 0
        self._last_prompt_status: Optional[Tuple[int, int]] = None
        self._last_location_summary: Optional[str] = None
        self._last_exits_summary: Optional[str] = None
        self._last_environment_summary: Optional[str] = None

    def attach_planner(self, planner: OllamaPlanner):
        self._planner = planner

=======

    def attach_planner(self, planner: OllamaPlanner):
        self._planner = planner

>>>>>>> af224b21
    def connect(self, profile: CharacterProfile):
        self.profile = profile
        self._buffer = ""
        self._logged_in = False
        self._username_sent = False
        self._password_sent = False
        self._travel_active = False
        self._stop_event.clear()
<<<<<<< HEAD
        self._last_command_sent = ""
        self._search_failures = 0
        self._gold_failures = 0
        self._blank_response_streak = 0
        self._last_prompt_status = None
        self._last_location_summary = None
        self._last_exits_summary = None
        self._last_environment_summary = None
=======
>>>>>>> af224b21
        try:
            self.connection = telnetlib.Telnet(HOST, PORT)
        except OSError as exc:
            raise RuntimeError(f"Failed to connect: {exc}")
        self.display.emit("event", f"Connected to {HOST}:{PORT} as {profile.label}")
        if self._planner:
            self._planner.reset()
        self._listener = threading.Thread(target=self._listen_loop, daemon=True)
        self._listener.start()

    def disconnect(self):
        self._stop_event.set()
        if self.connection is not None:
            try:
                self.connection.close()
            except OSError:
                pass
            self.connection = None
        if self._listener and self._listener.is_alive():
            self._listener.join(timeout=1.0)
        self._listener = None
        if self._planner:
            self._planner.deactivate()
        self.display.emit("event", "Connection closed")
        self._travel_active = False

    def send_command(self, command: str, *, source: str):
        if not self.connection:
            self.display.emit("error", "Cannot send command while disconnected")
            return
        payload = (command + "\n").encode("ascii", errors="ignore")
        with self._send_lock:
            self.connection.write(payload)
<<<<<<< HEAD
        self._last_command_sent = command.strip()
=======
>>>>>>> af224b21
        if source == "ollama":
            self.display.emit("ollama", f">>> {command}")
        elif source == "input":
            self.display.emit("input", f">>> {command}")
        else:
            self.display.emit("event", f">>> {command}")
        if self._planner:
            self._planner.record_command(command, source)

    def send_blank(self):
        if not self.connection:
            return
        with self._send_lock:
            self.connection.write(b"\n")
        self.display.emit("event", ">>> (newline)")
<<<<<<< HEAD
        self._last_command_sent = ""
=======
>>>>>>> af224b21
        if self._planner:
            self._planner.record_command("", "system")

    def _listen_loop(self):
        assert self.connection is not None
        while not self._stop_event.is_set():
            try:
                raw = self.connection.read_very_eager()
            except EOFError:
                break
            except OSError:
                break
            if not raw:
                time.sleep(0.05)
                continue
            text = raw.decode("ascii", errors="ignore")
            self.display.feed(text)
            if self._planner:
                self._planner.observe_output(text)
            self._buffer += text
            if len(self._buffer) > 8192:
                self._buffer = self._buffer[-4096:]
            self._process_buffer()
        self._stop_event.set()
        self.connection = None

    def _process_buffer(self):
        profile = self.profile
        if profile is None:
            return
        if not self._username_sent:
            for pattern in USERNAME_PATTERNS:
                if pattern.search(self._buffer):
                    self.send_command(profile.username, source="system")
                    self._username_sent = True
                    self._consume(pattern)
                    return
        if not self._password_sent:
            for pattern in PASSWORD_PATTERNS:
                if pattern.search(self._buffer):
                    if not self._username_sent:
                        self.send_command(profile.username, source="system")
                        time.sleep(0.2)
                    self.send_command(profile.password, source="system")
                    self._password_sent = True
                    self._consume(pattern)
                    return
<<<<<<< HEAD
        status_match = PROMPT_STATUS_PATTERN.search(self._buffer)
        if status_match:
            hp = int(status_match.group("hp"))
            ep = int(status_match.group("ep"))
            current = (hp, ep)
            if self._planner:
                self._planner.update_vitals(hp, ep)
            if current != self._last_prompt_status:
                self._last_prompt_status = current
                if hp <= 20:
                    self.display.emit("event", "Health is low; rest or seek healing")
                    if self._planner:
                        self._planner.note_event("HP critically low")
                        self._planner.record_issue("HP critically low")
                if ep <= 15:
                    self.display.emit("event", "Energy is low; consider resting")
                    if self._planner:
                        self._planner.note_event("EP low")
                        self._planner.record_issue("EP reserves low")
            if self._planner:
                self._planner.update_rest_state("awake")
=======
>>>>>>> af224b21
        if TRAVELTO_START_PATTERN.search(self._buffer):
            self._travel_active = True
            self.display.emit("event", "Travelto route engaged; awaiting arrival")
            if self._planner:
                self._planner.note_event("Travelto auto-travel engaged")
<<<<<<< HEAD
                self._planner.update_travel_state("auto-travel engaged")
=======
>>>>>>> af224b21
            self._consume(TRAVELTO_START_PATTERN)
            return
        if TRAVELTO_RESUME_PATTERN.search(self._buffer):
            self._travel_active = True
            self.display.emit("event", "Travelto route resumed")
            if self._planner:
                self._planner.note_event("Travelto route resumed")
<<<<<<< HEAD
                self._planner.update_travel_state("auto-travel resumed")
=======
>>>>>>> af224b21
            self._consume(TRAVELTO_RESUME_PATTERN)
            return
        if TRAVELTO_ABORT_PATTERN.search(self._buffer) or TRAVELTO_COMPLETE_PATTERN.search(self._buffer):
            self._travel_active = False
            self.display.emit("event", "Travelto route ended")
            if self._planner:
                self._planner.note_event("Travelto route ended")
<<<<<<< HEAD
                self._planner.update_travel_state("idle")
=======
>>>>>>> af224b21
                self._planner.request_commands("travelto ended")
            self._buffer = TRAVELTO_ABORT_PATTERN.sub("", self._buffer)
            self._buffer = TRAVELTO_COMPLETE_PATTERN.sub("", self._buffer)
            return
<<<<<<< HEAD
        location_name: Optional[str] = None
        location_match = LOCATION_AT_PATTERN.search(self._buffer)
        if location_match:
            location_name = location_match.group("location").strip()
            self._remove_match(location_match)
        else:
            for pattern in ROOM_NAME_PATTERNS:
                name_match = pattern.search(self._buffer)
                if name_match:
                    location_name = name_match.group("room").strip()
                    self._remove_match(name_match)
                    break
        if location_name and location_name != self._last_location_summary:
            self._last_location_summary = location_name
            self._search_failures = 0
            self._blank_response_streak = 0
            self.display.emit("event", f"Location update: {location_name}")
            if self._planner:
                self._planner.update_location(location_name)
                self._planner.note_event(f"Now at {location_name}")
        exits_summary: Optional[str] = None
        exits_match = EXITS_PATTERN.search(self._buffer)
        if exits_match:
            exits_summary = exits_match.group("exits").strip()
            self._remove_match(exits_match)
        else:
            alt_match = ALT_EXITS_PATTERN.search(self._buffer)
            if alt_match:
                exits_summary = alt_match.group("exits").strip()
                self._remove_match(alt_match)
            else:
                standard_match = STANDARD_EXITS_PATTERN.search(self._buffer)
                if standard_match:
                    block = standard_match.group("block")
                    options = [
                        direction.strip()
                        for direction in re.findall(r"^\s*([A-Za-z]+):", block, flags=re.MULTILINE)
                    ]
                    exits_summary = ", ".join(options)
                    self._remove_match(standard_match)
        if exits_summary and exits_summary != self._last_exits_summary:
            self._last_exits_summary = exits_summary
            self.display.emit("event", f"Obvious exits: {exits_summary}")
            if self._planner:
                self._planner.update_exits(exits_summary)
        environment_parts: List[str] = []
        sky_match = SKY_PATTERN.search(self._buffer)
        if sky_match:
            environment_parts.append("Sky " + sky_match.group("sky").strip())
            self._remove_match(sky_match)
        time_match = TIME_OF_DAY_PATTERN.search(self._buffer)
        if time_match:
            environment_parts.append("Sun " + time_match.group("detail").strip())
            self._remove_match(time_match)
        if environment_parts:
            environment_summary = "; ".join(environment_parts)
            if environment_summary != self._last_environment_summary:
                self._last_environment_summary = environment_summary
                self.display.emit("event", f"Environment update: {environment_summary}")
                if self._planner:
                    self._planner.update_environment(environment_summary)
        hint_match = HINT_SUGGESTION_PATTERN.search(self._buffer)
        if hint_match:
            hint_text = hint_match.group("hint").strip()
            if self._planner:
                self._planner.record_issue(f"Hint: {hint_text}")
                self._planner.note_event(f"Hint observed: {hint_text}")
            self._remove_match(hint_match)
            return
        match = NO_GOLD_PATTERN.search(self._buffer)
        if match:
            self._gold_failures += 1
            self.display.emit("event", "Purchase failed due to insufficient gold")
            if self._planner:
                self._planner.note_event("Not enough gold to buy; seek coins or items to sell")
                failure_summary = self._last_command_sent or "purchase"
                self._planner.record_issue(f"{failure_summary} blocked by empty purse")
                self._planner.request_commands("insufficient gold")
            if self._gold_failures >= 3:
                self.display.emit("event", "Repeated purchase failures; gather coins before shopping")
                if self._planner:
                    self._planner.note_event("Repeated purchase failures due to zero gold")
=======
        match = NO_GOLD_PATTERN.search(self._buffer)
        if match:
            self.display.emit("event", "Purchase failed due to insufficient gold")
            if self._planner:
                self._planner.note_event("Not enough gold to buy; seek coins or items to sell")
                self._planner.request_commands("insufficient gold")
>>>>>>> af224b21
            self._remove_match(match)
            return
        match = RENT_ROOM_REQUIRED_PATTERN.search(self._buffer)
        if match:
            self.display.emit("event", "A room rental is required before entering that area")
            if self._planner:
                self._planner.note_event("Need to rent a room before entering private quarters")
                self._planner.request_commands("rent room required")
            self._remove_match(match)
            return
        match = TRAVELTO_SIGNPOST_PATTERN.search(self._buffer)
        if match:
            self.display.emit("event", "Travelto can only be used at signposts; locate one first")
            if self._planner:
                self._planner.note_event("Travelto attempt failed away from signpost")
                self._planner.request_commands("travelto signpost needed")
            self._remove_match(match)
            return
<<<<<<< HEAD
        menu_match = MENU_HINT_PATTERN.search(self._buffer)
        if menu_match:
            self.display.emit("event", "Menu hint detected; use 'read menu' then 'order <item>'")
            if self._planner:
                self._planner.note_event("Tavern suggested using menu")
                self._planner.record_issue("Need coins to order from menu")
            self._remove_match(menu_match)
            return
        board_match = BOARD_HELP_PATTERN.search(self._buffer)
        if board_match:
            self.display.emit("event", "Message board help available; try 'help board'")
            if self._planner:
                self._planner.note_event("Board suggested consulting help file")
                self._planner.record_issue("Use 'help board' for instructions")
            self._remove_match(board_match)
            return
        match = SEARCH_FAIL_PATTERN.search(self._buffer)
        if match:
            self._search_failures += 1
            self.display.emit("event", "Search revealed nothing; try other rooms or targets")
            if self._planner:
                self._planner.note_event("Search failed; consider new area or target")
                failure_summary = self._last_command_sent or "search"
                self._planner.record_issue(f"{failure_summary} yielded nothing")
                self._planner.request_commands("search failed")
            if self._search_failures >= 3:
                self.display.emit("event", "Multiple searches failed; explore new rooms or hunt creatures")
                if self._planner:
                    self._planner.note_event("Repeated search failures")
=======
        match = SEARCH_FAIL_PATTERN.search(self._buffer)
        if match:
            self.display.emit("event", "Search revealed nothing; try other rooms or targets")
            if self._planner:
                self._planner.note_event("Search failed; consider new area or target")
                self._planner.request_commands("search failed")
>>>>>>> af224b21
            self._remove_match(match)
            return
        match = DIRECTION_BLOCK_PATTERN.search(self._buffer)
        if match:
            self.display.emit("event", "Movement blocked; choose another direction or resume travelto")
            if self._planner:
                self._planner.note_event("Path blocked by obstacle")
                self._planner.request_commands("movement blocked")
            self._remove_match(match)
            return
        match = TARGET_MISSING_PATTERN.search(self._buffer)
        if match:
            self.display.emit("event", "Target not present; try examining the room or another NPC")
            if self._planner:
                self._planner.note_event("Attempted interaction failed; target missing")
                self._planner.request_commands("target missing")
            self._remove_match(match)
            return
        match = TAKE_MISSING_PATTERN.search(self._buffer)
        if match:
            self.display.emit("event", "No such item to take here; search or hunt for loot")
            if self._planner:
                self._planner.note_event("Failed to pick up item")
                self._planner.request_commands("item missing")
            self._remove_match(match)
            return
<<<<<<< HEAD
        stock_match = NO_STOCK_PATTERN.search(self._buffer)
        if stock_match:
            self.display.emit("event", "Shop lacks that item; check 'list' or try another vendor")
            if self._planner:
                self._planner.note_event("Shop reported no stock")
                self._planner.record_issue("Requested item not sold here")
                self._planner.request_commands("item unavailable")
            self._remove_match(stock_match)
            return
=======
>>>>>>> af224b21
        match = STEALING_PATTERN.search(self._buffer)
        if match:
            self.display.emit("event", "Stealing is not allowed here; find lawful ways to earn gold")
            if self._planner:
                self._planner.note_event("Stealing attempt blocked")
                self._planner.request_commands("stealing blocked")
            self._remove_match(match)
            return
        match = MULTI_TARGET_PATTERN.search(self._buffer)
        if match:
            self.display.emit("event", "Multiple targets found; specify which NPC or item to interact with")
            if self._planner:
                self._planner.note_event("Need to disambiguate multi-target selection")
                self._planner.request_commands("multiple targets")
            self._remove_match(match)
            return
<<<<<<< HEAD
        news_match = NEWS_ALERT_PATTERN.search(self._buffer)
        if news_match:
            self.display.emit("event", "News available; use 'news' or 'read news'")
            if self._planner:
                self._planner.note_event("News bulletin advertised")
                self._planner.record_issue("Review latest news for quests")
            self._remove_match(news_match)
            return
=======
>>>>>>> af224b21
        match = ASK_BLANK_PATTERN.search(self._buffer)
        if match:
            npc = "An NPC"
            if "npc" in match.groupdict():
                npc = match.group("npc").strip()
            self.display.emit("event", f"{npc} has no answer; try another topic or character")
            if self._planner:
                self._planner.note_event(f"{npc} offered no information")
<<<<<<< HEAD
                self._planner.record_issue(f"{npc} could not help")
                self._planner.request_commands("npc unhelpful")
            self._remove_match(match)
            return
        blank_match = BLANK_RESPONSE_PATTERN.search(self._buffer)
        if blank_match:
            self._blank_response_streak += 1
            self.display.emit("event", "NPC is unresponsive; switch topics or explore elsewhere")
            if self._planner:
                self._planner.note_event("NPC looked blankly")
                self._planner.record_issue("NPC offered no clues")
                if self._blank_response_streak >= 2:
                    self._planner.request_commands("npc unresponsive")
            self._remove_match(blank_match)
            return
=======
                self._planner.request_commands("npc unhelpful")
            self._remove_match(match)
            return
>>>>>>> af224b21
        match = REST_START_PATTERN.search(self._buffer)
        if match:
            self.display.emit("event", "Resting to recover; monitor HP/EP before resuming hunts")
            if self._planner:
                self._planner.note_event("Rest started")
<<<<<<< HEAD
                self._planner.update_rest_state("resting")
=======
>>>>>>> af224b21
                self._planner.request_commands("resting")
            self._remove_match(match)
            return
        match = REST_INTERRUPT_PATTERN.search(self._buffer)
        if match:
            self.display.emit("event", "Rest interrupted; consider resuming or pursuing another action")
            if self._planner:
                self._planner.note_event("Rest interrupted")
<<<<<<< HEAD
                self._planner.update_rest_state("interrupted")
=======
>>>>>>> af224b21
                self._planner.request_commands("rest interrupted")
            self._remove_match(match)
            return
        enemy_match = TARGET_LINE_PATTERN.search(self._buffer)
        if enemy_match:
            raw_name = enemy_match.group("name").strip()
            level = enemy_match.group("level")
            normalized = re.sub(r"\s+", " ", raw_name).lower()
            now = time.monotonic()
            if now - self._recent_targets.get(normalized, 0.0) > TARGET_MEMORY_SECONDS:
                self._recent_targets[normalized] = now
                message = f"Potential foe spotted: {raw_name} (lvl {level})"
                self.display.emit("event", message)
                if self._planner:
                    self._planner.note_event(message)
                    self._planner.request_commands("enemy spotted")
            self._remove_match(enemy_match)
            return
<<<<<<< HEAD
        quests_match = NO_QUESTS_PATTERN.search(self._buffer)
        if quests_match:
            self.display.emit("event", "No quests completed yet; explore towns for tasks")
            if self._planner:
                self._planner.note_event("Quest log empty")
                self._planner.record_issue("Seek quests or newbie jobs")
                self._planner.request_commands("quest search")
            self._remove_match(quests_match)
            return
=======
>>>>>>> af224b21
        gold_matches = list(GOLD_STATUS_PATTERN.finditer(self._buffer))
        if gold_matches:
            last_match = gold_matches[-1]
            amount = int(last_match.group("amount"))
            if self._last_gold_report == amount:
                self._remove_match(last_match)
                return
            self._last_gold_report = amount
            if amount == 0:
                message = "Gold purse is empty; gather coins before shopping"
            else:
                message = f"Gold on hand: {amount}"
            self.display.emit("event", message)
            if self._planner:
<<<<<<< HEAD
                self._planner.update_gold(amount)
                self._planner.note_event(message)
                if amount == 0:
                    self._planner.request_commands("gold depleted")
            if amount > 0:
                self._gold_failures = 0
=======
                self._planner.note_event(message)
                if amount == 0:
                    self._planner.request_commands("gold depleted")
>>>>>>> af224b21
            self._remove_match(last_match)
            return
        if PROMPT_PATTERN.search(self._buffer):
            if self._travel_active:
                self._consume(PROMPT_PATTERN)
                return
            if not self._logged_in:
                self._logged_in = True
                self.display.emit("event", "Login successful; interactive prompt ready")
                if self._planner:
                    self._planner.activate()
                    self._planner.note_event("Reached status prompt")
            else:
                if self._planner:
                    self._planner.note_event("Status prompt available")
            if self._planner:
                self._planner.request_commands("prompt")
            self._consume(PROMPT_PATTERN)
            return
        if MORE_PATTERN.search(self._buffer) or PRESS_ENTER_PATTERN.search(self._buffer):
            self.display.emit("event", "Pagination prompt detected; sending newline")
            self.send_blank()
            if self._planner:
                self._planner.request_commands("pagination")
            self._buffer = ""

    def _consume(self, pattern: re.Pattern[str]):
        match = pattern.search(self._buffer)
        if not match:
            return
        self._buffer = self._buffer[match.end():]

    def _remove_match(self, match: Match[str]):
        self._buffer = self._buffer[: match.start()] + self._buffer[match.end():]


###############################################################################
# Console input handling
###############################################################################


class ConsoleInputThread(threading.Thread):
    def __init__(self, session: TelnetSession):
        super().__init__(daemon=True)
        self.session = session
        self._stop = threading.Event()
        self.exit_requested = False

    def run(self):
        while not self._stop.is_set():
            try:
                ready, _, _ = select.select([sys.stdin], [], [], 0.2)
            except (KeyboardInterrupt, OSError, ValueError):
                self.exit_requested = True
                self._stop.set()
                break
            if self._stop.is_set():
                break
            if not ready:
                continue
            line = sys.stdin.readline()
            if line == "":
                self.exit_requested = True
                break
            command = line.rstrip("\n")
            if command.strip().lower() in {":exit", ":quit"}:
                self.session.display.emit("event", "Local shutdown requested")
                self.session.disconnect()
                self._stop.set()
                self.exit_requested = True
                break
            if command:
                self.session.send_command(command, source="input")
            else:
                self.session.send_blank()
<<<<<<< HEAD

    def stop(self):
        self._stop.set()


###############################################################################
# Application bootstrap
###############################################################################


def run_client():
    display = TerminalDisplay()
    if not DEFAULT_PROFILES:
        display.emit("error", "No character profiles configured.")
        display.ensure_newline()
        return

    knowledge_text = GameKnowledge.build_reference()
    session = TelnetSession(display)
    planner = OllamaPlanner(
        send_callback=lambda cmd: session.send_command(cmd, source="ollama"),
        knowledge_text=knowledge_text,
        enabled=OLLAMA_ENABLED,
    )
    session.attach_planner(planner)

    input_thread = ConsoleInputThread(session)
    input_thread.start()

=======

    def stop(self):
        self._stop.set()


###############################################################################
# Application bootstrap
###############################################################################


def run_client():
    display = TerminalDisplay()
    if not DEFAULT_PROFILES:
        display.emit("error", "No character profiles configured.")
        display.ensure_newline()
        return

    knowledge_text = GameKnowledge.build_reference()
    session = TelnetSession(display)
    planner = OllamaPlanner(
        send_callback=lambda cmd: session.send_command(cmd, source="ollama"),
        knowledge_text=knowledge_text,
        enabled=OLLAMA_ENABLED,
    )
    session.attach_planner(planner)

    input_thread = ConsoleInputThread(session)
    input_thread.start()

>>>>>>> af224b21
    profile_index = 0
    instructions_shown = False

    try:
        while not input_thread.exit_requested:
            profile = DEFAULT_PROFILES[profile_index]
            try:
                session.connect(profile)
            except RuntimeError as exc:
                display.emit("error", str(exc))
                if input_thread.exit_requested:
                    break
                time.sleep(5.0)
                profile_index = (profile_index + 1) % len(DEFAULT_PROFILES)
                continue

            if not instructions_shown:
                display.emit("event", "Type commands directly; use :exit to close locally.")
                if OLLAMA_ENABLED:
                    display.emit("event", "Ollama automation is active and will respond after prompts.")
                else:
                    display.emit("event", "Ollama automation is disabled via configuration.")
                instructions_shown = True

            while not input_thread.exit_requested:
                listener = session._listener
                if not listener or not listener.is_alive():
                    break
                time.sleep(0.5)

            if session._listener is not None or session.connection is not None:
                session.disconnect()

            if input_thread.exit_requested:
                break

            profile_index = (profile_index + 1) % len(DEFAULT_PROFILES)
            time.sleep(3.0)
    except KeyboardInterrupt:
        display.emit("event", "Interrupted locally; closing session.")
    finally:
        input_thread.stop()
        input_thread.join(timeout=1.0)
        if session._listener is not None or session.connection is not None:
            session.disconnect()
        planner.shutdown()
        display.ensure_newline()


if __name__ == "__main__":
    run_client()<|MERGE_RESOLUTION|>--- conflicted
+++ resolved
@@ -9,11 +9,7 @@
 import time
 from collections import deque
 from dataclasses import dataclass
-<<<<<<< HEAD
 from typing import Callable, Deque, Dict, Iterable, List, Match, Optional, Sequence, Tuple
-=======
-from typing import Callable, Deque, Dict, Iterable, List, Match, Optional, Sequence
->>>>>>> af224b21
 import http.client
 
 ###############################################################################
@@ -49,10 +45,7 @@
 }
 
 PROMPT_PATTERN = re.compile(r"HP:\s*\d+\s+EP:\s*\d+>")
-<<<<<<< HEAD
 PROMPT_STATUS_PATTERN = re.compile(r"HP:\s*(?P<hp>\d+)\s+EP:\s*(?P<ep>\d+)>")
-=======
->>>>>>> af224b21
 HINT_PATTERN = re.compile(r"^\*\*\* HINT \*\*\*")
 HELP_HEADER_PATTERN = re.compile(r"^Help for ")
 MORE_PATTERN = re.compile(r"--More--")
@@ -69,7 +62,6 @@
     re.IGNORECASE | re.MULTILINE,
 )
 GOLD_STATUS_PATTERN = re.compile(r"Gold:\s*(?P<amount>\d+)", re.IGNORECASE)
-<<<<<<< HEAD
 MENU_HINT_PATTERN = re.compile(r"Try reading the menu\.", re.IGNORECASE)
 BOARD_HELP_PATTERN = re.compile(r"Type 'help board'", re.IGNORECASE)
 BLANK_RESPONSE_PATTERN = re.compile(r"looks at you blankly\.", re.IGNORECASE)
@@ -92,8 +84,6 @@
 SKY_PATTERN = re.compile(r"The sky is (?P<sky>[^.]+)\.", re.IGNORECASE)
 TIME_OF_DAY_PATTERN = re.compile(r"The sun (?:shines|has set|is) (?P<detail>[^.]+)\.", re.IGNORECASE)
 HINT_SUGGESTION_PATTERN = re.compile(r"\*\*\* HINT \*\*\*\s*:\s*(?P<hint>.+)")
-=======
->>>>>>> af224b21
 TARGET_MEMORY_SECONDS = 45.0
 
 
@@ -202,7 +192,6 @@
         "help newbie",
         "updates all",
         "news",
-<<<<<<< HEAD
         "read news",
         "charinfo",
         "legendinfo",
@@ -214,17 +203,6 @@
         "search",
         "rest",
         "missions",
-=======
-        "charinfo",
-        "legendinfo",
-        "map",
-        "consider <target>",
-        "travelto <destination>",
-        "travelto resume",
-        "exits",
-        "search",
-        "rest",
->>>>>>> af224b21
     )
 
     MOVEMENT_COMMANDS: Sequence[str] = (
@@ -244,10 +222,7 @@
         "open <direction> door",
         "climb <object>",
         "travelto <destination>",
-<<<<<<< HEAD
         "travelto resume",
-=======
->>>>>>> af224b21
     )
 
     INTERACTION_COMMANDS: Sequence[str] = (
@@ -259,10 +234,7 @@
         "look board",
         "look <object>",
         "examine <object>",
-<<<<<<< HEAD
         "read sign",
-=======
->>>>>>> af224b21
         "get <item>",
         "get <item> from <container>",
         "drop <item>",
@@ -281,11 +253,8 @@
         "value <item>",
         "hint",
         "help <topic>",
-<<<<<<< HEAD
         "travelto resume",
         "read news",
-=======
->>>>>>> af224b21
     )
 
     ECONOMY_COMMANDS: Sequence[str] = (
@@ -297,10 +266,7 @@
         "rent room",
         "deposit <amount>",
         "withdraw <amount>",
-<<<<<<< HEAD
         "balance",
-=======
->>>>>>> af224b21
         "get coins",
         "get all corpse",
         "get <item> from corpse",
@@ -310,12 +276,9 @@
         "sell <item>",
         "value <item>",
         "list",
-<<<<<<< HEAD
         "sell loot",
         "sell all corpse",
         "appraise <item>",
-=======
->>>>>>> af224b21
     )
 
     COMBAT_COMMANDS: Sequence[str] = (
@@ -327,7 +290,6 @@
         "rescue <ally>",
         "get all corpse",
         "get coins",
-<<<<<<< HEAD
         "wield <weapon>",
         "wear <armor>",
         "ready <item>",
@@ -437,64 +399,6 @@
             "Guidelines: " + " ".join(cls.STRATEGY_GUIDELINES),
         ]
         return "\n".join(sections)
-=======
-    )
-
-    STRATEGY_GUIDELINES: Sequence[str] = (
-        "Always inspect rooms with 'look' and note available exits.",
-        "Use 'hint' whenever progress seems unclear or a help prompt appears.",
-        "Read message boards, signs, and help topics to gather objectives.",
-        "Interact with NPCs using 'say' and 'ask <npc> about <topic>'.",
-        "Follow signposts with 'travelto <destination>' and let the journey finish before issuing other commands; resume with 'travelto resume' if paused.",
-        "Seek supplies in taverns: 'order <item>', 'rent room', and 'rest' recover resources faster when others are nearby.",
-        "If gold is low, explore nearby streets, wilderness, or hunting grounds, search containers, loot corpses with 'get coins' or 'get all corpse', and sell excess gear before attempting large purchases.",
-        "Before engaging, 'consider <target>' to judge difficulty, focus on low-level creatures or obvious foes, and be ready to 'flee' if health drops.",
-        "After combat, loot coins and valuables, then visit shops or innkeepers to 'list', 'value', 'sell', or 'buy' needed items.",
-        "Follow rumours, message boards, and NPC dialogue for hints about hunting grounds or profitable activities.",
-        "When a shopkeeper or quest giver refuses to help, try other NPCs, different topics such as 'work', 'rumours', 'jobs', or explore outside to find creatures to hunt.",
-        "If movement is blocked, pick another exit or resume 'travelto' journeys from the last signpost.",
-        "Restock resources by resting, eating, or renting rooms when coins allow; gather more money before renting if refused.",
-        "When help topics suggest more reading, queue follow-up 'help <topic>' calls.",
-        "When '--More--' pagination appears, send a blank command to continue.",
-        "Avoid repeating the same command rapidly if the game says you cannot do it.",
-        "Do not log out or switch characters unless explicitly asked.",
-        "Only send in-game commands; never respond with narrative text.",
-    )
-
-    SUPPORT_COMMANDS: Sequence[str] = (
-        "rent room",
-        "order <item>",
-        "bribe <npc>",
-        "comm on",
-        "rest",
-        "deposit <amount>",
-        "withdraw <amount>",
-        "give <amount> gold to <npc>",
-        "travelto resume",
-    )
-
-    @classmethod
-    def build_reference(cls) -> str:
-        def fmt_section(title: str, entries: Iterable[str]) -> str:
-            return f"{title}: " + ", ".join(entries)
-
-        sections = [
-            fmt_section("Core exploration", cls.CORE_COMMANDS),
-            fmt_section("Movement", cls.MOVEMENT_COMMANDS),
-            fmt_section("Interaction", cls.INTERACTION_COMMANDS),
-            fmt_section("Economy", cls.ECONOMY_COMMANDS),
-            fmt_section("Support", cls.SUPPORT_COMMANDS),
-            fmt_section("Combat", cls.COMBAT_COMMANDS),
-            "Guidelines: " + " ".join(cls.STRATEGY_GUIDELINES),
-        ]
-        return "\n".join(sections)
-
-
-###############################################################################
-# Ollama integration
-###############################################################################
-
->>>>>>> af224b21
 
 def _extract_json_fragment(text: str) -> Optional[str]:
     depth = 0
@@ -524,7 +428,6 @@
                 return text[start : index + 1]
     return None
 
-<<<<<<< HEAD
 ###############################################################################
 # Ollama integration
 ###############################################################################
@@ -557,18 +460,13 @@
             if depth == 0 and start is not None:
                 return text[start : index + 1]
     return None
-=======
->>>>>>> af224b21
 
 class OllamaPlanner:
     """Collect transcript context and ask Ollama for next commands."""
 
-<<<<<<< HEAD
 class OllamaPlanner:
     """Collect transcript context and ask Ollama for next commands."""
 
-=======
->>>>>>> af224b21
     def __init__(
         self,
         *,
@@ -587,10 +485,7 @@
         self._commands: Deque[str] = deque(maxlen=40)
         self._manual_commands: Deque[str] = deque(maxlen=20)
         self._events: Deque[str] = deque(maxlen=20)
-<<<<<<< HEAD
         self._issues: Deque[str] = deque(maxlen=20)
-=======
->>>>>>> af224b21
         self._lock = threading.Lock()
         self._pending_reason: Optional[str] = None
         self._request_event = threading.Event()
@@ -636,7 +531,6 @@
             self._commands.clear()
             self._manual_commands.clear()
             self._events.clear()
-<<<<<<< HEAD
             self._issues.clear()
             self._pending_reason = None
             self._last_hp = None
@@ -647,9 +541,6 @@
             self._environment = None
             self._travel_state = None
             self._rest_state = None
-=======
-            self._pending_reason = None
->>>>>>> af224b21
         self._request_event.clear()
 
     def observe_output(self, text: str):
@@ -657,7 +548,6 @@
             return
         cleaned = text.replace("\r", "")
         if not cleaned.strip():
-<<<<<<< HEAD
             return
         with self._lock:
             self._append_transcript(cleaned)
@@ -759,15 +649,6 @@
     def record_command(self, command: str, source: str):
         if not self.enabled:
             return
-=======
-            return
-        with self._lock:
-            self._append_transcript(cleaned)
-
-    def record_command(self, command: str, source: str):
-        if not self.enabled:
-            return
->>>>>>> af224b21
         trimmed = command.strip()
         if not trimmed:
             return
@@ -831,7 +712,6 @@
             recent_commands = list(self._commands)[-10:]
             manual = list(self._manual_commands)[-6:]
             events = list(self._events)[-8:]
-<<<<<<< HEAD
             issues = list(self._issues)[-8:]
             reason = self._pending_reason or ""
             self._pending_reason = None
@@ -843,10 +723,6 @@
             environment = self._environment
             travel_state = self._travel_state
             rest_state = self._rest_state
-=======
-            reason = self._pending_reason or ""
-            self._pending_reason = None
->>>>>>> af224b21
         summary_lines = []
         if recent_commands:
             summary_lines.append("Recent commands: " + ", ".join(recent_commands))
@@ -854,7 +730,6 @@
             summary_lines.append("Player-entered commands: " + ", ".join(manual))
         if events:
             summary_lines.append("Notable events: " + "; ".join(events))
-<<<<<<< HEAD
         status_bits: List[str] = []
         if hp is not None and ep is not None:
             status_bits.append(f"HP {hp} / EP {ep}")
@@ -874,8 +749,6 @@
             summary_lines.append("Status: " + "; ".join(status_bits))
         if issues:
             summary_lines.append("Recent issues: " + "; ".join(issues))
-=======
->>>>>>> af224b21
         if reason:
             summary_lines.append(f"Trigger: {reason}")
         summary = "\n".join(summary_lines)
@@ -1044,7 +917,6 @@
         self._travel_active = False
         self._recent_targets: Dict[str, float] = {}
         self._last_gold_report: Optional[int] = None
-<<<<<<< HEAD
         self._last_command_sent: str = ""
         self._search_failures = 0
         self._gold_failures = 0
@@ -1057,12 +929,6 @@
     def attach_planner(self, planner: OllamaPlanner):
         self._planner = planner
 
-=======
-
-    def attach_planner(self, planner: OllamaPlanner):
-        self._planner = planner
-
->>>>>>> af224b21
     def connect(self, profile: CharacterProfile):
         self.profile = profile
         self._buffer = ""
@@ -1071,7 +937,6 @@
         self._password_sent = False
         self._travel_active = False
         self._stop_event.clear()
-<<<<<<< HEAD
         self._last_command_sent = ""
         self._search_failures = 0
         self._gold_failures = 0
@@ -1080,8 +945,6 @@
         self._last_location_summary = None
         self._last_exits_summary = None
         self._last_environment_summary = None
-=======
->>>>>>> af224b21
         try:
             self.connection = telnetlib.Telnet(HOST, PORT)
         except OSError as exc:
@@ -1115,10 +978,7 @@
         payload = (command + "\n").encode("ascii", errors="ignore")
         with self._send_lock:
             self.connection.write(payload)
-<<<<<<< HEAD
         self._last_command_sent = command.strip()
-=======
->>>>>>> af224b21
         if source == "ollama":
             self.display.emit("ollama", f">>> {command}")
         elif source == "input":
@@ -1134,10 +994,7 @@
         with self._send_lock:
             self.connection.write(b"\n")
         self.display.emit("event", ">>> (newline)")
-<<<<<<< HEAD
         self._last_command_sent = ""
-=======
->>>>>>> af224b21
         if self._planner:
             self._planner.record_command("", "system")
 
@@ -1185,7 +1042,6 @@
                     self._password_sent = True
                     self._consume(pattern)
                     return
-<<<<<<< HEAD
         status_match = PROMPT_STATUS_PATTERN.search(self._buffer)
         if status_match:
             hp = int(status_match.group("hp"))
@@ -1207,17 +1063,12 @@
                         self._planner.record_issue("EP reserves low")
             if self._planner:
                 self._planner.update_rest_state("awake")
-=======
->>>>>>> af224b21
         if TRAVELTO_START_PATTERN.search(self._buffer):
             self._travel_active = True
             self.display.emit("event", "Travelto route engaged; awaiting arrival")
             if self._planner:
                 self._planner.note_event("Travelto auto-travel engaged")
-<<<<<<< HEAD
                 self._planner.update_travel_state("auto-travel engaged")
-=======
->>>>>>> af224b21
             self._consume(TRAVELTO_START_PATTERN)
             return
         if TRAVELTO_RESUME_PATTERN.search(self._buffer):
@@ -1225,10 +1076,7 @@
             self.display.emit("event", "Travelto route resumed")
             if self._planner:
                 self._planner.note_event("Travelto route resumed")
-<<<<<<< HEAD
                 self._planner.update_travel_state("auto-travel resumed")
-=======
->>>>>>> af224b21
             self._consume(TRAVELTO_RESUME_PATTERN)
             return
         if TRAVELTO_ABORT_PATTERN.search(self._buffer) or TRAVELTO_COMPLETE_PATTERN.search(self._buffer):
@@ -1236,15 +1084,11 @@
             self.display.emit("event", "Travelto route ended")
             if self._planner:
                 self._planner.note_event("Travelto route ended")
-<<<<<<< HEAD
                 self._planner.update_travel_state("idle")
-=======
->>>>>>> af224b21
                 self._planner.request_commands("travelto ended")
             self._buffer = TRAVELTO_ABORT_PATTERN.sub("", self._buffer)
             self._buffer = TRAVELTO_COMPLETE_PATTERN.sub("", self._buffer)
             return
-<<<<<<< HEAD
         location_name: Optional[str] = None
         location_match = LOCATION_AT_PATTERN.search(self._buffer)
         if location_match:
@@ -1327,14 +1171,6 @@
                 self.display.emit("event", "Repeated purchase failures; gather coins before shopping")
                 if self._planner:
                     self._planner.note_event("Repeated purchase failures due to zero gold")
-=======
-        match = NO_GOLD_PATTERN.search(self._buffer)
-        if match:
-            self.display.emit("event", "Purchase failed due to insufficient gold")
-            if self._planner:
-                self._planner.note_event("Not enough gold to buy; seek coins or items to sell")
-                self._planner.request_commands("insufficient gold")
->>>>>>> af224b21
             self._remove_match(match)
             return
         match = RENT_ROOM_REQUIRED_PATTERN.search(self._buffer)
@@ -1353,7 +1189,6 @@
                 self._planner.request_commands("travelto signpost needed")
             self._remove_match(match)
             return
-<<<<<<< HEAD
         menu_match = MENU_HINT_PATTERN.search(self._buffer)
         if menu_match:
             self.display.emit("event", "Menu hint detected; use 'read menu' then 'order <item>'")
@@ -1383,14 +1218,6 @@
                 self.display.emit("event", "Multiple searches failed; explore new rooms or hunt creatures")
                 if self._planner:
                     self._planner.note_event("Repeated search failures")
-=======
-        match = SEARCH_FAIL_PATTERN.search(self._buffer)
-        if match:
-            self.display.emit("event", "Search revealed nothing; try other rooms or targets")
-            if self._planner:
-                self._planner.note_event("Search failed; consider new area or target")
-                self._planner.request_commands("search failed")
->>>>>>> af224b21
             self._remove_match(match)
             return
         match = DIRECTION_BLOCK_PATTERN.search(self._buffer)
@@ -1417,7 +1244,6 @@
                 self._planner.request_commands("item missing")
             self._remove_match(match)
             return
-<<<<<<< HEAD
         stock_match = NO_STOCK_PATTERN.search(self._buffer)
         if stock_match:
             self.display.emit("event", "Shop lacks that item; check 'list' or try another vendor")
@@ -1427,8 +1253,6 @@
                 self._planner.request_commands("item unavailable")
             self._remove_match(stock_match)
             return
-=======
->>>>>>> af224b21
         match = STEALING_PATTERN.search(self._buffer)
         if match:
             self.display.emit("event", "Stealing is not allowed here; find lawful ways to earn gold")
@@ -1445,7 +1269,6 @@
                 self._planner.request_commands("multiple targets")
             self._remove_match(match)
             return
-<<<<<<< HEAD
         news_match = NEWS_ALERT_PATTERN.search(self._buffer)
         if news_match:
             self.display.emit("event", "News available; use 'news' or 'read news'")
@@ -1454,8 +1277,6 @@
                 self._planner.record_issue("Review latest news for quests")
             self._remove_match(news_match)
             return
-=======
->>>>>>> af224b21
         match = ASK_BLANK_PATTERN.search(self._buffer)
         if match:
             npc = "An NPC"
@@ -1464,7 +1285,6 @@
             self.display.emit("event", f"{npc} has no answer; try another topic or character")
             if self._planner:
                 self._planner.note_event(f"{npc} offered no information")
-<<<<<<< HEAD
                 self._planner.record_issue(f"{npc} could not help")
                 self._planner.request_commands("npc unhelpful")
             self._remove_match(match)
@@ -1480,20 +1300,12 @@
                     self._planner.request_commands("npc unresponsive")
             self._remove_match(blank_match)
             return
-=======
-                self._planner.request_commands("npc unhelpful")
-            self._remove_match(match)
-            return
->>>>>>> af224b21
         match = REST_START_PATTERN.search(self._buffer)
         if match:
             self.display.emit("event", "Resting to recover; monitor HP/EP before resuming hunts")
             if self._planner:
                 self._planner.note_event("Rest started")
-<<<<<<< HEAD
                 self._planner.update_rest_state("resting")
-=======
->>>>>>> af224b21
                 self._planner.request_commands("resting")
             self._remove_match(match)
             return
@@ -1502,10 +1314,7 @@
             self.display.emit("event", "Rest interrupted; consider resuming or pursuing another action")
             if self._planner:
                 self._planner.note_event("Rest interrupted")
-<<<<<<< HEAD
                 self._planner.update_rest_state("interrupted")
-=======
->>>>>>> af224b21
                 self._planner.request_commands("rest interrupted")
             self._remove_match(match)
             return
@@ -1524,7 +1333,6 @@
                     self._planner.request_commands("enemy spotted")
             self._remove_match(enemy_match)
             return
-<<<<<<< HEAD
         quests_match = NO_QUESTS_PATTERN.search(self._buffer)
         if quests_match:
             self.display.emit("event", "No quests completed yet; explore towns for tasks")
@@ -1534,8 +1342,6 @@
                 self._planner.request_commands("quest search")
             self._remove_match(quests_match)
             return
-=======
->>>>>>> af224b21
         gold_matches = list(GOLD_STATUS_PATTERN.finditer(self._buffer))
         if gold_matches:
             last_match = gold_matches[-1]
@@ -1550,18 +1356,12 @@
                 message = f"Gold on hand: {amount}"
             self.display.emit("event", message)
             if self._planner:
-<<<<<<< HEAD
                 self._planner.update_gold(amount)
                 self._planner.note_event(message)
                 if amount == 0:
                     self._planner.request_commands("gold depleted")
             if amount > 0:
                 self._gold_failures = 0
-=======
-                self._planner.note_event(message)
-                if amount == 0:
-                    self._planner.request_commands("gold depleted")
->>>>>>> af224b21
             self._remove_match(last_match)
             return
         if PROMPT_PATTERN.search(self._buffer):
@@ -1637,7 +1437,6 @@
                 self.session.send_command(command, source="input")
             else:
                 self.session.send_blank()
-<<<<<<< HEAD
 
     def stop(self):
         self._stop.set()
@@ -1667,37 +1466,6 @@
     input_thread = ConsoleInputThread(session)
     input_thread.start()
 
-=======
-
-    def stop(self):
-        self._stop.set()
-
-
-###############################################################################
-# Application bootstrap
-###############################################################################
-
-
-def run_client():
-    display = TerminalDisplay()
-    if not DEFAULT_PROFILES:
-        display.emit("error", "No character profiles configured.")
-        display.ensure_newline()
-        return
-
-    knowledge_text = GameKnowledge.build_reference()
-    session = TelnetSession(display)
-    planner = OllamaPlanner(
-        send_callback=lambda cmd: session.send_command(cmd, source="ollama"),
-        knowledge_text=knowledge_text,
-        enabled=OLLAMA_ENABLED,
-    )
-    session.attach_planner(planner)
-
-    input_thread = ConsoleInputThread(session)
-    input_thread.start()
-
->>>>>>> af224b21
     profile_index = 0
     instructions_shown = False
 
