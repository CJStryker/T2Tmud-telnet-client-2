--- conflicted
+++ resolved
@@ -8,11 +8,7 @@
 import time
 from collections import deque
 from dataclasses import dataclass
-<<<<<<< HEAD
 from typing import Callable, Deque, Dict, Iterable, List, Match, Optional, Sequence
-=======
-from typing import Callable, Deque, Iterable, List, Optional, Sequence
->>>>>>> 3c5c50d9
 import http.client
 
 ###############################################################################
@@ -55,7 +51,6 @@
 TRAVELTO_ABORT_PATTERN = re.compile(r"Travelto:\s+aborted", re.IGNORECASE)
 TRAVELTO_RESUME_PATTERN = re.compile(r"Travelto:\s+resuming journey", re.IGNORECASE)
 TRAVELTO_COMPLETE_PATTERN = re.compile(r"Travelto:\s+(?:Journey complete|arrived)", re.IGNORECASE)
-<<<<<<< HEAD
 NO_GOLD_PATTERN = re.compile(r"You don't have enough gold", re.IGNORECASE)
 RENT_ROOM_REQUIRED_PATTERN = re.compile(r"You have not rented a room", re.IGNORECASE)
 TRAVELTO_SIGNPOST_PATTERN = re.compile(r"Travelto can only be used at a signpost", re.IGNORECASE)
@@ -66,8 +61,6 @@
 )
 GOLD_STATUS_PATTERN = re.compile(r"Gold:\s*(?P<amount>\d+)", re.IGNORECASE)
 TARGET_MEMORY_SECONDS = 45.0
-=======
->>>>>>> 3c5c50d9
 
 
 class TerminalDisplay:
@@ -230,7 +223,6 @@
         "help <topic>",
     )
 
-<<<<<<< HEAD
     ECONOMY_COMMANDS: Sequence[str] = (
         "list",
         "value <item>",
@@ -287,44 +279,6 @@
         "travelto resume",
     )
 
-=======
-    COMBAT_COMMANDS: Sequence[str] = (
-        "kill <target>",
-        "flee",
-        "consider <target>",
-        "cast <spell>",
-        "shield",
-        "rescue <ally>",
-    )
-
-    STRATEGY_GUIDELINES: Sequence[str] = (
-        "Always inspect rooms with 'look' and note available exits.",
-        "Use 'hint' whenever progress seems unclear or a help prompt appears.",
-        "Read message boards, signs, and help topics to gather objectives.",
-        "Interact with NPCs using 'say' and 'ask <npc> about <topic>'.",
-        "Follow signposts with 'travelto <destination>' and let the journey finish before issuing other commands; resume with 'travelto resume' if paused.",
-        "Seek supplies in taverns: 'order <item>', 'rent room', and 'rest' recover resources faster when others are nearby.",
-        "Share or collect gold thoughtfully using 'give <amount> gold to <npc>' or by exploring for valuables before renting rooms.",
-        "When help topics suggest more reading, queue follow-up 'help <topic>' calls.",
-        "When '--More--' pagination appears, send a blank command to continue.",
-        "Avoid repeating the same command rapidly if the game says you cannot do it.",
-        "Do not log out or switch characters unless explicitly asked.",
-        "Only send in-game commands; never respond with narrative text.",
-    )
-
-    SUPPORT_COMMANDS: Sequence[str] = (
-        "rent room",
-        "order <item>",
-        "bribe <npc>",
-        "comm on",
-        "rest",
-        "deposit <amount>",
-        "withdraw <amount>",
-        "give <amount> gold to <npc>",
-        "travelto resume",
-    )
-
->>>>>>> 3c5c50d9
     @classmethod
     def build_reference(cls) -> str:
         def fmt_section(title: str, entries: Iterable[str]) -> str:
@@ -334,10 +288,7 @@
             fmt_section("Core exploration", cls.CORE_COMMANDS),
             fmt_section("Movement", cls.MOVEMENT_COMMANDS),
             fmt_section("Interaction", cls.INTERACTION_COMMANDS),
-<<<<<<< HEAD
             fmt_section("Economy", cls.ECONOMY_COMMANDS),
-=======
->>>>>>> 3c5c50d9
             fmt_section("Support", cls.SUPPORT_COMMANDS),
             fmt_section("Combat", cls.COMBAT_COMMANDS),
             "Guidelines: " + " ".join(cls.STRATEGY_GUIDELINES),
@@ -667,11 +618,8 @@
         self._username_sent = False
         self._password_sent = False
         self._travel_active = False
-<<<<<<< HEAD
         self._recent_targets: Dict[str, float] = {}
         self._last_gold_report: Optional[int] = None
-=======
->>>>>>> 3c5c50d9
 
     def attach_planner(self, planner: OllamaPlanner):
         self._planner = planner
@@ -802,7 +750,6 @@
             self._buffer = TRAVELTO_ABORT_PATTERN.sub("", self._buffer)
             self._buffer = TRAVELTO_COMPLETE_PATTERN.sub("", self._buffer)
             return
-<<<<<<< HEAD
         match = NO_GOLD_PATTERN.search(self._buffer)
         if match:
             self.display.emit("event", "Purchase failed due to insufficient gold")
@@ -869,8 +816,6 @@
                     self._planner.request_commands("gold depleted")
             self._remove_match(last_match)
             return
-=======
->>>>>>> 3c5c50d9
         if PROMPT_PATTERN.search(self._buffer):
             if self._travel_active:
                 self._consume(PROMPT_PATTERN)
@@ -901,12 +846,9 @@
             return
         self._buffer = self._buffer[match.end():]
 
-<<<<<<< HEAD
     def _remove_match(self, match: Match[str]):
         self._buffer = self._buffer[: match.start()] + self._buffer[match.end():]
 
-=======
->>>>>>> 3c5c50d9
 
 ###############################################################################
 # Console input handling
@@ -944,13 +886,23 @@
 ###############################################################################
 # Application bootstrap
 ###############################################################################
-<<<<<<< HEAD
-=======
-
-###############################################################################
-# Application bootstrap
-###############################################################################
-
+
+    profile = DEFAULT_PROFILES[0]
+    try:
+        session.connect(profile)
+    except RuntimeError as exc:
+        display.emit("error", str(exc))
+        planner.shutdown()
+        return
+
+    display.emit("event", "Type commands directly; use :exit to close locally.")
+    if OLLAMA_ENABLED:
+        display.emit("event", "Ollama automation is active and will respond after prompts.")
+    else:
+        display.emit("event", "Ollama automation is disabled via configuration.")
+
+    input_thread = ConsoleInputThread(session)
+    input_thread.start()
 
 def run_client():
     display = TerminalDisplay()
@@ -980,68 +932,7 @@
     input_thread = ConsoleInputThread(session)
     input_thread.start()
 
-def run_client():
-    display = TerminalDisplay()
-    knowledge_text = GameKnowledge.build_reference()
-    session = TelnetSession(display)
-    planner = OllamaPlanner(
-        send_callback=lambda cmd: session.send_command(cmd, source="ollama"),
-        knowledge_text=knowledge_text,
-        enabled=OLLAMA_ENABLED,
-    )
-    session.attach_planner(planner)
->>>>>>> 3c5c50d9
-
-    profile = DEFAULT_PROFILES[0]
     try:
-        session.connect(profile)
-    except RuntimeError as exc:
-        display.emit("error", str(exc))
-        planner.shutdown()
-        return
-
-    display.emit("event", "Type commands directly; use :exit to close locally.")
-    if OLLAMA_ENABLED:
-        display.emit("event", "Ollama automation is active and will respond after prompts.")
-    else:
-        display.emit("event", "Ollama automation is disabled via configuration.")
-
-    input_thread = ConsoleInputThread(session)
-    input_thread.start()
-
-<<<<<<< HEAD
-def run_client():
-    display = TerminalDisplay()
-    knowledge_text = GameKnowledge.build_reference()
-    session = TelnetSession(display)
-    planner = OllamaPlanner(
-        send_callback=lambda cmd: session.send_command(cmd, source="ollama"),
-        knowledge_text=knowledge_text,
-        enabled=OLLAMA_ENABLED,
-    )
-    session.attach_planner(planner)
-
-    profile = DEFAULT_PROFILES[0]
-    try:
-        session.connect(profile)
-    except RuntimeError as exc:
-        display.emit("error", str(exc))
-        planner.shutdown()
-        return
-
-    display.emit("event", "Type commands directly; use :exit to close locally.")
-    if OLLAMA_ENABLED:
-        display.emit("event", "Ollama automation is active and will respond after prompts.")
-    else:
-        display.emit("event", "Ollama automation is disabled via configuration.")
-
-    input_thread = ConsoleInputThread(session)
-    input_thread.start()
-
-    try:
-=======
-    try:
->>>>>>> 3c5c50d9
         while True:
             if not session._listener or not session._listener.is_alive():
                 break
