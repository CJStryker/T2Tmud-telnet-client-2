import sys
import telnetlib
import threading
import time
import re
from typing import Callable, List, Optional, Tuple, Union

DEFAULT_AUTOMATION_COMMANDS = (
    "look",
    "north",
    "east",
    "south",
    "west",
)
AUTOMATION_DELAY_SECONDS = 2.5
<<<<<<< HEAD
LOGIN_SUCCESS_PATTERN = r"HP:\s*\d+\s+EP:\s*\d+>"
=======
LOGIN_SUCCESS_PATTERN = r"Welcome to The Two Towers"
>>>>>>> b4ce009b
USERNAME_PROMPTS = (
    r"By what name do you wish to be known\??",
    r"Enter your character name:",
    r"Enter your name:",
<<<<<<< HEAD
    r"Your name\??",
=======
>>>>>>> b4ce009b
)
PASSWORD_PROMPTS = (
    r"What is your password\??",
    r"Password:",
    r"Enter your password:",
<<<<<<< HEAD
    r"Your name\?.*Password:",
)
USERNAME = "Marchos"
PASSWORD = "hello123"
=======
)
USERNAME = "Zesty"
PASSWORD = "poopie"
>>>>>>> b4ce009b

HOST, PORT = 't2tmud.org', 9999

TriggerAction = Union[str, Callable[[], None]]
Trigger = Tuple[re.Pattern[str], TriggerAction, bool]
OutputHandler = Callable[[str, Optional[str]], None]


class T2TMUDClient:
    def __init__(self, h, p):
        self.host = h
        self.port = p
        self.connection: Optional[telnetlib.Telnet] = None
        self.triggers: List[Trigger] = []
        self.log = []
        self.output: Optional[OutputHandler] = None
        self.automation_commands = list(DEFAULT_AUTOMATION_COMMANDS)
        self.automation_delay = AUTOMATION_DELAY_SECONDS
        self._automation_running = threading.Event()
        self._automation_thread = None

    def connect(self, output: OutputHandler):
        self.output = output
        try:
            self.connection = telnetlib.Telnet(self.host, self.port)
        except ConnectionRefusedError:
            print(f"Error: could not connect to {self.host}:{self.port}")
            sys.exit()
        threading.Thread(target=self.listen, daemon=True).start()

    def listen(self):
        if not self.connection:
            print("Error: connection is not established")
            return
        try:
            while True:
                data = self.connection.read_until(b'\n').decode('ascii', errors='ignore')
                if not data:
                    break
                self.log.append(('server', data.strip()))
                if self.output:
                    self.output(data, None)
                self.check_triggers(data)
        except EOFError:
            self.log.append(('error', 'Connection closed.'))
            if self.output:
                self.output("Connection closed.\n", None)
        finally:
            self.stop_automation()
            self.connection = None

    def send(self, cmd):
        if not self.connection:
            return
        self.connection.write(f"{cmd}\n".encode('ascii'))
        self.log.append(('client', cmd.strip()))

    def close(self):
        if not self.connection:
            return
        try:
            self.send('quit')
        finally:
            try:
                self.connection.close()
            except OSError:
                pass
        self.log.append(('client', 'Connection closed.'))
        self.stop_automation()
        self.connection = None

    def add_trigger(self, pattern: str, action: TriggerAction, *, flags: int = 0, once: bool = False):
        compiled = re.compile(pattern, flags)
        self.triggers.append((compiled, action, once))

    def check_triggers(self, data):
        indices_to_remove = []
        for idx, (pattern, action, once) in enumerate(self.triggers):
            if pattern.search(data):
                if callable(action):
                    action()
                else:
                    self.send(action)
                if once:
                    indices_to_remove.append(idx)
        for idx in reversed(indices_to_remove):
            del self.triggers[idx]

    def set_automation(self, commands, delay):
        self.automation_commands = list(commands)
        self.automation_delay = delay

    def start_automation(self):
        if self._automation_running.is_set() or not self.automation_commands:
            return
        self._automation_running.set()
        self._automation_thread = threading.Thread(target=self._automation_loop, daemon=True)
        self._automation_thread.start()

    def stop_automation(self):
        if not self._automation_running.is_set():
            return
        self._automation_running.clear()
        if (
            self._automation_thread
            and self._automation_thread.is_alive()
            and threading.current_thread() is not self._automation_thread
        ):
            self._automation_thread.join(timeout=0.1)

    def _automation_loop(self):
        while self._automation_running.is_set():
            for command in self.automation_commands:
                if not self._automation_running.is_set():
                    break
                self.send(command)
                time.sleep(self.automation_delay)

def print_out(text, _):
    print(text, end='')


def configure_client(client):
    client.set_automation(DEFAULT_AUTOMATION_COMMANDS, AUTOMATION_DELAY_SECONDS)
<<<<<<< HEAD
    sent_username = False
    sent_password = False

    def send_username():
        nonlocal sent_username
        if sent_username:
            return
        client.send(USERNAME)
        sent_username = True

    def send_password():
        nonlocal sent_password
        if sent_password:
            return
        client.send(PASSWORD)
        sent_password = True

    for prompt in USERNAME_PROMPTS:
        client.add_trigger(prompt, send_username, flags=re.IGNORECASE, once=True)
    for prompt in PASSWORD_PROMPTS:
        client.add_trigger(prompt, send_password, flags=re.IGNORECASE, once=True)
=======
    for prompt in USERNAME_PROMPTS:
        client.add_trigger(prompt, USERNAME, flags=re.IGNORECASE, once=True)
    for prompt in PASSWORD_PROMPTS:
        client.add_trigger(prompt, PASSWORD, flags=re.IGNORECASE, once=True)
>>>>>>> b4ce009b
    client.add_trigger(LOGIN_SUCCESS_PATTERN, client.start_automation, flags=re.IGNORECASE, once=True)


def create_configured_client():
    client = T2TMUDClient(HOST, PORT)
    configure_client(client)
    client.connect(print_out)
    return client


def main():
    client = create_configured_client()

    try:
        while True:
            cmd = input("")
            if cmd.strip() == "quit":
                client.close()  # Close the old connection
                client = create_configured_client()
            else:
                client.send(cmd)

    except (EOFError, KeyboardInterrupt):
        client.close()
        print("Disconnected.")

if __name__ == '__main__':
    main()<|MERGE_RESOLUTION|>--- conflicted
+++ resolved
@@ -13,34 +13,21 @@
     "west",
 )
 AUTOMATION_DELAY_SECONDS = 2.5
-<<<<<<< HEAD
 LOGIN_SUCCESS_PATTERN = r"HP:\s*\d+\s+EP:\s*\d+>"
-=======
-LOGIN_SUCCESS_PATTERN = r"Welcome to The Two Towers"
->>>>>>> b4ce009b
 USERNAME_PROMPTS = (
     r"By what name do you wish to be known\??",
     r"Enter your character name:",
     r"Enter your name:",
-<<<<<<< HEAD
     r"Your name\??",
-=======
->>>>>>> b4ce009b
 )
 PASSWORD_PROMPTS = (
     r"What is your password\??",
     r"Password:",
     r"Enter your password:",
-<<<<<<< HEAD
     r"Your name\?.*Password:",
 )
 USERNAME = "Marchos"
 PASSWORD = "hello123"
-=======
-)
-USERNAME = "Zesty"
-PASSWORD = "poopie"
->>>>>>> b4ce009b
 
 HOST, PORT = 't2tmud.org', 9999
 
@@ -165,7 +152,6 @@
 
 def configure_client(client):
     client.set_automation(DEFAULT_AUTOMATION_COMMANDS, AUTOMATION_DELAY_SECONDS)
-<<<<<<< HEAD
     sent_username = False
     sent_password = False
 
@@ -187,12 +173,7 @@
         client.add_trigger(prompt, send_username, flags=re.IGNORECASE, once=True)
     for prompt in PASSWORD_PROMPTS:
         client.add_trigger(prompt, send_password, flags=re.IGNORECASE, once=True)
-=======
-    for prompt in USERNAME_PROMPTS:
-        client.add_trigger(prompt, USERNAME, flags=re.IGNORECASE, once=True)
-    for prompt in PASSWORD_PROMPTS:
-        client.add_trigger(prompt, PASSWORD, flags=re.IGNORECASE, once=True)
->>>>>>> b4ce009b
+
     client.add_trigger(LOGIN_SUCCESS_PATTERN, client.start_automation, flags=re.IGNORECASE, once=True)
 
 
