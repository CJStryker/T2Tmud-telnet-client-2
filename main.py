import json
import os
import re
import select
import socket
import sys
import telnetlib
import threading
import time
from collections import deque
from dataclasses import dataclass
from typing import Callable, Deque, Dict, Iterable, List, Match, Optional, Sequence, Tuple
import http.client

###############################################################################
# Environment configuration
###############################################################################

HOST = os.getenv("T2T_HOST", "t2tmud.org")
PORT = int(os.getenv("T2T_PORT", "9999"))

OLLAMA_HOST = os.getenv("OLLAMA_HOST", "69.142.141.135")
OLLAMA_PORT = int(os.getenv("OLLAMA_PORT", "11434"))
OLLAMA_MODEL = os.getenv("OLLAMA_MODEL", "gpt-oss:120b-cloud")
OLLAMA_ENABLED = os.getenv("ENABLE_OLLAMA", "1").lower() not in {"0", "false", "no"}
OLLAMA_CONNECT_TIMEOUT = float(os.getenv("OLLAMA_CONNECT_TIMEOUT", "5.0"))
OLLAMA_READ_TIMEOUT = float(os.getenv("OLLAMA_READ_TIMEOUT", "90.0"))
OLLAMA_MAX_RETRIES = int(os.getenv("OLLAMA_MAX_RETRIES", "3"))

COLOR_OUTPUT = os.getenv("ENABLE_COLOR", "1").lower() not in {"0", "false", "no"}

###############################################################################
# Terminal rendering helpers
###############################################################################

ANSI_RESET = "\033[0m"
ANSI_COLORS = {
    "prompt": "\033[38;5;82m",
    "hint": "\033[38;5;220m",
    "help": "\033[38;5;39m",
    "more": "\033[38;5;213m",
    "event": "\033[38;5;208m",
    "ollama": "\033[38;5;207m",
    "error": "\033[38;5;196m",
}

PROMPT_PATTERN = re.compile(r"HP:\s*\d+\s+EP:\s*\d+>")
PROMPT_STATUS_PATTERN = re.compile(r"HP:\s*(?P<hp>\d+)\s+EP:\s*(?P<ep>\d+)>")
HINT_PATTERN = re.compile(r"^\*\*\* HINT \*\*\*")
HELP_HEADER_PATTERN = re.compile(r"^Help for ")
MORE_PATTERN = re.compile(r"--More--")
TRAVELTO_START_PATTERN = re.compile(r"Travelto:\s+Journey begun", re.IGNORECASE)
TRAVELTO_ABORT_PATTERN = re.compile(r"Travelto:\s+aborted", re.IGNORECASE)
TRAVELTO_RESUME_PATTERN = re.compile(r"Travelto:\s+resuming journey", re.IGNORECASE)
TRAVELTO_COMPLETE_PATTERN = re.compile(r"Travelto:\s+(?:Journey complete|arrived)", re.IGNORECASE)
NO_GOLD_PATTERN = re.compile(r"You don't have enough gold", re.IGNORECASE)
RENT_ROOM_REQUIRED_PATTERN = re.compile(r"You have not rented a room", re.IGNORECASE)
TRAVELTO_SIGNPOST_PATTERN = re.compile(r"Travelto can only be used at a signpost", re.IGNORECASE)
SEARCH_FAIL_PATTERN = re.compile(r"You search but fail to find anything of interest\.", re.IGNORECASE)
SEARCH_SUCCESS_PATTERN = re.compile(
    r"You (?:find|discover|uncover|notice) (?P<discovery>[^.]+)\.",
    re.IGNORECASE,
)
TARGET_LINE_PATTERN = re.compile(
    r"^\s*(?:An?|The)\s+(?P<name>[^\[]+?)\s*\[(?P<level>\d+)\]\s*$",
    re.IGNORECASE | re.MULTILINE,
)
GOLD_STATUS_PATTERN = re.compile(r"Gold:\s*(?P<amount>\d+)", re.IGNORECASE)
INVENTORY_HEADER_PATTERN = re.compile(
    r"Gold:\s*(?P<gold>\d+)\s+Encumbrance:\s*(?P<encumbrance>[A-Za-z ]+)",
    re.IGNORECASE,
)
INVENTORY_EMPTY_PATTERN = re.compile(r"You are not carrying any items right now\.", re.IGNORECASE)
INVENTORY_LIST_PATTERN = re.compile(r"You are carrying the following on your person:", re.IGNORECASE)
MENU_HINT_PATTERN = re.compile(r"Try reading the menu\.", re.IGNORECASE)
BOARD_HELP_PATTERN = re.compile(r"Type 'help board'", re.IGNORECASE)
BLANK_RESPONSE_PATTERN = re.compile(r"looks at you blankly\.", re.IGNORECASE)
NO_STOCK_PATTERN = re.compile(r"does not have any of that\.", re.IGNORECASE)
NO_QUESTS_PATTERN = re.compile(r"No quests done yet\.", re.IGNORECASE)
NEWS_ALERT_PATTERN = re.compile(r"News in Arda!", re.IGNORECASE)
UPDATES_ALERT_PATTERN = re.compile(r"There are many new updates", re.IGNORECASE)
EMAIL_REMINDER_PATTERN = re.compile(r"You have not yet set your email address\.", re.IGNORECASE)
LOCATION_AT_PATTERN = re.compile(r"You are currently at (?P<location>[^.]+)\.", re.IGNORECASE)
ROOM_NAME_PATTERNS: Sequence[re.Pattern[str]] = (
    re.compile(r"This is the (?P<room>[^.]+)\.", re.IGNORECASE),
    re.compile(r"This room is (?P<room>[^.]+)\.", re.IGNORECASE),
    re.compile(r"This area is (?P<room>[^.]+)\.", re.IGNORECASE),
    re.compile(r"Welcome to (?P<room>[^.]+)\.", re.IGNORECASE),
)
EXITS_PATTERN = re.compile(r"The only obvious exits are (?P<exits>[^.]+)\.", re.IGNORECASE)
ALT_EXITS_PATTERN = re.compile(r"Obvious exits: (?P<exits>[^\r\n]+)", re.IGNORECASE)
STANDARD_EXITS_PATTERN = re.compile(
    r"Standard exits:(?P<block>(?:\n\s*[A-Za-z]+:[^\n]+)+)",
    re.IGNORECASE,
)
SKY_PATTERN = re.compile(r"The sky is (?P<sky>[^.]+)\.", re.IGNORECASE)
TIME_OF_DAY_PATTERN = re.compile(r"The sun (?:shines|has set|is) (?P<detail>[^.]+)\.", re.IGNORECASE)
PATH_CONTINUES_PATTERN = re.compile(r"The path continues (?P<directions>[^.]+)\.", re.IGNORECASE)
CITY_NEAR_PATTERN = re.compile(r"The City of (?P<city>[^.]+) is (?P<direction>[^.]+)\.", re.IGNORECASE)
FORGE_PATH_PATTERN = re.compile(r"It appears to lead to a forge", re.IGNORECASE)
CLOSED_DOOR_PATTERN = re.compile(r"The (?P<direction>[a-z]+) door is closed\.", re.IGNORECASE)
CORPSE_MISSING_PATTERN = re.compile(r"There is not a single corpse here to get\.", re.IGNORECASE)
NO_EFFECT_PATTERN = re.compile(r"You hit [^\n]+ but to no effect\.", re.IGNORECASE)
LOW_DAMAGE_PATTERN = re.compile(r"You scratch [^\n]+\.", re.IGNORECASE)
BUSY_ATTACK_PATTERN = re.compile(r"You are too busy to make an attack!", re.IGNORECASE)
ITEM_BELONGS_PATTERN = re.compile(r"belongs to the", re.IGNORECASE)
WIELD_WHAT_PATTERN = re.compile(r"Wield what\?", re.IGNORECASE)
CONSIDER_PATTERN = re.compile(
    r"(?P<target>[A-Z][\w' -]+) is (?P<assessment>[^.]+)\.",
    re.IGNORECASE,
)
SUGGEST_ACTION_PATTERN = re.compile(r"Perhaps it could be (?P<action>[a-z]+)", re.IGNORECASE)
MAP_SUGGESTION_PATTERN = re.compile(r"use the 'map' command", re.IGNORECASE)
HINT_SUGGESTION_PATTERN = re.compile(r"\*\*\* HINT \*\*\*\s*:\s*(?P<hint>.+)")
EXPERIENCE_GAIN_PATTERN = re.compile(r"You gain (?P<xp>\d+) experience", re.IGNORECASE)
COIN_GAIN_PATTERN = re.compile(
    r"You (?:get|receive) (?P<amount>\d+) gold(?: coins?)?",
    re.IGNORECASE,
)
ITEM_ACQUIRE_PATTERN = re.compile(
    r"You (?:get|take|obtain) (?P<item>[^.]+)\.",
    re.IGNORECASE,
)
LEVEL_UP_PATTERN = re.compile(
    r"You have advanced to level (?P<level>\d+)",
    re.IGNORECASE,
)
SKILL_IMPROVE_PATTERN = re.compile(
    r"Your (?:skill|ability) in (?P<skill>[^ ]+) (?:has )?improved",
    re.IGNORECASE,
)
REST_COMPLETE_PATTERN = re.compile(r"You feel rested", re.IGNORECASE)
DOOR_OPENED_PATTERN = re.compile(r"You open the (?P<direction>[a-z]+) door", re.IGNORECASE)
DOOR_LOCKED_PATTERN = re.compile(r"The (?P<direction>[a-z]+) door is locked", re.IGNORECASE)
TARGET_MEMORY_SECONDS = 45.0


class TerminalDisplay:
    """Render telnet output while keeping prompts and metadata tidy."""

    def __init__(self, stream: Optional[Callable[[str], None]] = None):
        self._stream = stream or sys.stdout.write
        self._supports_color = self._detect_color_support()
        self._partial_line_pending = False
        self._lock = threading.Lock()

    def _detect_color_support(self) -> bool:
        if not COLOR_OUTPUT:
            return False
        term = os.getenv("TERM", "")
        return sys.stdout.isatty() and term.lower() not in {"", "dumb"}

    def _apply_color(self, line: str) -> str:
        if not self._supports_color:
            return line
        if PROMPT_PATTERN.search(line):
            color = ANSI_COLORS["prompt"]
        elif HINT_PATTERN.search(line):
            color = ANSI_COLORS["hint"]
        elif HELP_HEADER_PATTERN.search(line):
            color = ANSI_COLORS["help"]
        elif MORE_PATTERN.search(line):
            color = ANSI_COLORS["more"]
        elif line.startswith("[ollama]"):
            color = ANSI_COLORS["ollama"]
        elif line.startswith("[event]") or line.startswith("[input]"):
            color = ANSI_COLORS["event"]
        elif line.startswith("[error]"):
            color = ANSI_COLORS["error"]
        else:
            return line
        return f"{color}{line}{ANSI_RESET}"

    def feed(self, text: str):
        if not text:
            return
        normalized = text.replace("\r\n", "\n").replace("\r", "\n")
        chunks = normalized.splitlines(keepends=True) or [normalized]
        with self._lock:
            for chunk in chunks:
                if not chunk:
                    continue
                if chunk.endswith("\n"):
                    line = chunk[:-1]
                    self._stream(self._apply_color(line))
                    self._stream("\n")
                    self._partial_line_pending = False
                else:
                    line = chunk
                    self._stream(self._apply_color(line))
                    if PROMPT_PATTERN.search(line):
                        self._stream("\n")
                        self._partial_line_pending = False
                    else:
                        self._partial_line_pending = True
            if normalized.endswith("\n"):
                self._partial_line_pending = False

    def emit(self, category: str, message: str):
        label = category.lower().strip()
        text = f"[{label}] {message}"
        if not text.endswith("\n"):
            text += "\n"
        self.feed(text)

    def ensure_newline(self):
        with self._lock:
            if self._partial_line_pending:
                self._stream("\n")
                self._partial_line_pending = False


###############################################################################
# Game knowledge shared with Ollama
###############################################################################


class GameKnowledge:
    """Provide a concise reference of useful commands and goals."""

    CORE_COMMANDS: Sequence[str] = (
        "look",
        "inventory",
        "score",
        "equipment",
        "skills",
        "who",
        "where",
        "weather",
        "time",
        "quests",
        "mission",
        "hint",
        "help commands",
        "help movement",
        "help combat",
        "help start",
        "help rules",
        "help list",
        "help newbie",
        "help economy",
        "help hunting",
        "help guilds",
        "help banking",
        "updates all",
        "news",
        "read news",
        "charinfo",
        "legendinfo",
        "map",
        "exits",
        "consider <target>",
        "journal",
        "notes",
        "search",
        "rest",
        "missions",
        "practice",
        "train",
        "save",
        "quit",
    )

    TRAVEL_COMMANDS: Sequence[str] = (
        "travelto <destination>",
        "travelto resume",
        "map",
        "exits",
        "where",
        "follow road",
        "follow path",
        "listen",
        "scan",
        "track <target>",
        "search trail",
        "sneak <direction>",
        "camp",
        "light torch",
        "go <direction>",
        "climb <object>",
        "enter",
        "leave",
        "board <transport>",
        "disembark",
        "unlock <direction> door",
    )

    MOVEMENT_COMMANDS: Sequence[str] = (
        "north",
        "south",
        "east",
        "west",
        "northeast",
        "northwest",
        "southeast",
        "southwest",
        "up",
        "down",
        "enter",
        "leave",
        "out",
        "go <direction>",
        "open <direction> door",
        "lift <object>",
        "push <object>",
        "pull <object>",
        "follow <path>",
        "sneak <direction>",
        "run <direction>",
    )

    INTERACTION_COMMANDS: Sequence[str] = (
        "say <message>",
        "ask <npc> about <topic>",
        "read <object>",
        "read board",
        "read board all",
        "look board",
        "look <object>",
        "examine <object>",
        "read sign",
        "get <item>",
        "get <item> from <container>",
        "drop <item>",
        "wear <item>",
        "wield <item>",
        "equip <item>",
        "remove <item>",
        "give <item> to <npc>",
        "give <amount> gold to <npc>",
        "buy <item>",
        "sell <item>",
        "order <item>",
        "list",
        "value <item>",
        "appraise <item>",
        "lift shelf",
        "open door",
        "unlock <object>",
        "search <container>",
        "listen",
        "hint",
        "help <topic>",
        "updates all",
        "study <object>",
        "smell",
        "taste",
        "knock <door>",
        "observe <object>",
    )

    ECONOMY_COMMANDS: Sequence[str] = (
        "list",
        "value <item>",
        "buy <item>",
        "sell <item>",
        "order <item>",
        "rent room",
        "deposit <amount>",
        "withdraw <amount>",
        "balance",
        "get coins",
        "get all corpse",
        "get <item> from corpse",
        "give <amount> gold to <npc>",
        "offer",
        "pay <npc>",
        "sell loot",
        "sell all corpse",
        "appraise <item>",
        "auction <item>",
        "collect bounty",
        "donate <amount>",
        "exchange <item>",
        "buy room",
        "tip <npc>",
        "haggle",
        "barter <item>",
        "pawn <item>",
        "collect reward",
    )

    COMBAT_COMMANDS: Sequence[str] = (
        "kill <target>",
        "flee",
        "consider <target>",
        "cast <spell>",
        "shield",
        "rescue <ally>",
        "get all corpse",
        "get coins",
        "wield <weapon>",
        "wear <armor>",
        "ready <item>",
        "skin <corpse>",
        "butcher <corpse>",
        "bash <target>",
        "kick <target>",
        "parry",
        "disarm <target>",
        "retreat",
        "target <enemy>",
        "assist <ally>",
        "charge <target>",
        "feint <target>",
        "shield bash",
        "guard <ally>",
        "bandage <ally>",
    )

    QUEST_COMMANDS: Sequence[str] = (
        "quests",
        "mission",
        "journal",
        "help quests",
        "ask <npc> about quest",
        "ask <npc> about job",
        "ask <npc> about work",
        "news",
        "read news",
        "updates all",
        "journal",
        "notes",
    )

    HUNTING_COMMANDS: Sequence[str] = (
        "consider <target>",
        "track <target>",
        "scan",
        "listen",
        "search",
        "get all corpse",
        "loot corpse",
        "skin <corpse>",
        "butcher <corpse>",
        "sell <loot>",
        "flee",
        "follow tracks",
        "ambush <target>",
        "hide",
        "sneak",
        "set trap",
        "stalk <target>",
        "aim",
        "track scent",
        "collect pelt",
    )

    SUPPORT_COMMANDS: Sequence[str] = (
        "rent room",
        "order <item>",
        "bribe <npc>",
        "comm on",
        "rest",
        "deposit <amount>",
        "withdraw <amount>",
        "balance",
        "give <amount> gold to <npc>",
        "travelto resume",
        "save",
        "quit",
        "comm off",
        "camp",
        "light torch",
        "fill waterskin",
        "drink <item>",
        "eat <item>",
        "prepare <item>",
        "memorize",
        "practice",
        "group",
        "assist <ally>",
    )

    SOCIAL_COMMANDS: Sequence[str] = (
        "wave",
        "smile",
        "bow",
        "thank <npc>",
        "apologize",
        "greet <npc>",
        "introduce <name>",
        "cheer",
        "laugh",
        "comm on",
        "comm off",
        "reply <message>",
        "emote <message>",
        "rp <message>",
        "sing",
        "dance",
    )

    CRAFTING_COMMANDS: Sequence[str] = (
        "forge",
        "smith",
        "repair <item>",
        "sharpen <weapon>",
        "polish <armor>",
        "enchant <item>",
        "cook <item>",
        "brew <potion>",
        "mix <ingredient>",
        "scribe <scroll>",
        "study recipe",
        "gather <resource>",
        "mine <ore>",
        "smelt <ore>",
        "tan <hide>",
        "sew <item>",
        "assemble <object>",
    )

    UTILITY_COMMANDS: Sequence[str] = (
        "diagnose",
        "consider <target>",
        "report",
        "score",
        "charinfo",
        "legendinfo",
        "config",
        "brief",
        "verbose",
        "colour on",
        "colour off",
        "channels",
        "alias",
        "unalias",
        "ignore <player>",
        "ping",
    )

    WILDERNESS_COMMANDS: Sequence[str] = (
        "forage",
        "gather herbs",
        "skin <corpse>",
        "butcher <corpse>",
        "set snare",
        "light campfire",
        "extinguish fire",
        "fish",
        "cast net",
        "track <target>",
        "hide",
        "listen",
        "scan",
        "scent",
        "survey",
    )

    TOWN_SERVICES: Sequence[str] = (
        "bank",
        "deposit <amount>",
        "withdraw <amount>",
        "balance",
        "rent room",
        "order <item>",
        "buy <item>",
        "sell <item>",
        "list",
        "value <item>",
        "appraise <item>",
        "heal",
        "pray",
        "train",
        "practice",
        "mission",
        "quests",
        "join <guild>",
        "stable horse",
    )
<<<<<<< HEAD

    PROGRESSION_CHECKS: Sequence[str] = (
        "score",
        "quests",
        "mission",
        "legendinfo",
        "charinfo",
        "skills",
        "train",
        "practice",
        "guilds",
        "journal",
        "notes",
        "killboard",
        "achievements",
    )

    PREPARATION_TIPS: Sequence[str] = (
        "Eat or drink in inns to recover faster before long hunts.",
        "Carry spare weapons and armor and equip upgrades immediately.",
        "Check message boards and news for job leads or bounties.",
        "Bank excess gold to avoid losing coins on death.",
        "Rent rooms when you have spare gold to unlock private rest areas.",
        "Stock up on food, drink, and torches before long expeditions.",
        "Keep rope, lockpicks, and light sources for dungeons and caves.",
        "Purchase bags or packs to increase carrying capacity before looting sprees.",
        "Carry healing draughts or bandages if you plan to tackle tougher foes.",
        "Study help files for each profession to unlock unique abilities.",
        "Maintain a list of profitable hunting spots and rotate between them.",
        "Store quest-critical items safely in the bank until needed.",
    )

    SAFETY_REMINDERS: Sequence[str] = (
        "Check HP and EP before every combat engagement.",
        "Abort travelto if HP drops dangerously low during the journey.",
        "Carry a light source in dark zones to avoid stumbling into hazards.",
        "Avoid stealing from NPCs to prevent guard retaliation.",
        "Retreat from creatures that your attacks cannot harm.",
        "Rest after long hunts so energy regenerates before the next fight.",
        "Deposit gold frequently to safeguard progress after successful hunts.",
        "Keep antidotes or cure poison potions for swamp regions.",
        "Use 'consider <target>' before starting fights with unknown foes.",
        "Head back to town when stamina or supplies run low.",
    )

    STRATEGY_GUIDELINES: Sequence[str] = (
        "Always inspect rooms with 'look' and note available exits.",
        "Use 'hint' whenever progress seems unclear or a help prompt appears.",
        "Read message boards, signs, and help topics to gather objectives.",
        "Interact with NPCs using 'say' and 'ask <npc> about <topic>'.",
        "Follow signposts with 'travelto <destination>' and let the journey finish before issuing other commands; resume with 'travelto resume' if paused.",
        "Seek supplies in taverns: 'order <item>', 'rent room', and 'rest' recover resources faster when others are nearby.",
        "If gold is low, explore nearby streets, wilderness, or hunting grounds, search containers, loot corpses with 'get coins' or 'get all corpse', and sell excess gear before attempting large purchases.",
        "Before engaging, 'consider <target>' to judge difficulty, focus on low-level creatures or obvious foes, and be ready to 'flee' if health drops.",
        "After combat, loot coins and valuables, then visit shops or innkeepers to 'list', 'value', 'sell', or 'buy' needed items.",
        "Follow rumours, message boards, and NPC dialogue for hints about hunting grounds or profitable activities.",
        "When a shopkeeper or quest giver refuses to help, try other NPCs, different topics such as 'work', 'rumours', 'jobs', or explore outside to find creatures to hunt.",
        "If movement is blocked, pick another exit or resume 'travelto' journeys from the last signpost.",
        "Restock resources by resting, eating, or renting rooms when coins allow; gather more money before renting if refused.",
        "When help topics suggest more reading, queue follow-up 'help <topic>' calls.",
        "When '--More--' pagination appears, send a blank command to continue.",
        "Avoid repeating the same command rapidly if the game says you cannot do it.",
        "Only send in-game commands; never respond with narrative text.",
        "Record gold income and expenses; if funds drop to zero, hunt or sell items before attempting purchases.",
        "When NPCs refuse to help, leave the building and explore nearby paths for alternate opportunities.",
        "Follow time-of-day or weather cues to decide when to rest, travel, or hunt.",
        "Check 'quests' or 'mission' regularly to track objectives after completing tasks.",
        "Return to towns to resupply when inventory is empty or equipment is damaged.",
        "Use 'travelto' to reach fresh hunting grounds when current areas are exhausted.",
        "Loot corpses promptly to secure coins before they vanish.",
        "Visit banks to deposit earnings once you have more than a handful of coins.",
        "If rest is interrupted, find safer rooms or finish combat encounters before trying again.",
        "Read stable and travel signs to learn additional transportation commands.",
        "Use 'map' in wilderness areas to orient yourself toward nearby towns or paths.",
        "Lift, push, or pull suspicious objects when descriptions hint at hidden caches.",
        "Rotate through multiple exits if searches keep failing to avoid wasting energy.",
        "Prioritize foes that drop coins or sellable loot before attempting costly purchases.",
        "When damage is ineffective, retreat, re-equip stronger weapons, or target a weaker enemy.",
        "Keep track of encumbrance; deposit or sell items before it becomes burdensome.",
        "If automation stalls in one room, choose a new exit or resume 'travelto' to reach another hub.",
        "Look for interactive verbs like lift, press, or open in room descriptions and try them explicitly.",
        "Read forge or workshop signs for crafting opportunities and order materials before experimenting.",
        "When hints reference specific NPCs, go find them immediately before forgetting their names.",
        "Rest to recover energy before re-engaging in extended hunts or travelto journeys.",
        "Record helpful help topics and revisit them if similar issues arise later.",
        "Check 'legendinfo' and 'charinfo' for long-term goals or progress markers.",
    )

    @classmethod
    def build_reference(cls) -> str:
        def fmt_section(title: str, entries: Iterable[str]) -> str:
            return f"{title}: " + ", ".join(entries)

        sections = [
            fmt_section("Core exploration", cls.CORE_COMMANDS),
            fmt_section("Travel", cls.TRAVEL_COMMANDS),
            fmt_section("Movement", cls.MOVEMENT_COMMANDS),
            fmt_section("Interaction", cls.INTERACTION_COMMANDS),
            fmt_section("Utility", cls.UTILITY_COMMANDS),
            fmt_section("Economy", cls.ECONOMY_COMMANDS),
            fmt_section("Town services", cls.TOWN_SERVICES),
            fmt_section("Support", cls.SUPPORT_COMMANDS),
            fmt_section("Social", cls.SOCIAL_COMMANDS),
            fmt_section("Combat", cls.COMBAT_COMMANDS),
            fmt_section("Hunting", cls.HUNTING_COMMANDS),
            fmt_section("Wilderness", cls.WILDERNESS_COMMANDS),
            fmt_section("Crafting", cls.CRAFTING_COMMANDS),
            fmt_section("Quests", cls.QUEST_COMMANDS),
            fmt_section("Progress tracking", cls.PROGRESSION_CHECKS),
            "Preparation: " + ", ".join(cls.PREPARATION_TIPS),
            "Safety: " + ", ".join(cls.SAFETY_REMINDERS),
            "Guidelines: " + " ".join(cls.STRATEGY_GUIDELINES),
        ]
        return "\n".join(sections)


###############################################################################
# Ollama integration
###############################################################################


def _extract_json_fragment(text: str) -> Optional[str]:
    depth = 0
    start = None
    in_string = False
    escape = False
    for index, char in enumerate(text):
        if in_string:
            if escape:
                escape = False
            elif char == "\\":
                escape = True
            elif char == '"':
                in_string = False
            continue
        if char == '"':
            in_string = True
        elif char == "{":
            if depth == 0:
                start = index
            depth += 1
        elif char == "}":
            if depth == 0:
                continue
            depth -= 1
            if depth == 0 and start is not None:
                return text[start : index + 1]
    return None
=======
>>>>>>> 5ef48e02

    PROGRESSION_CHECKS: Sequence[str] = (
        "score",
        "quests",
        "mission",
        "legendinfo",
        "charinfo",
        "skills",
        "train",
        "practice",
        "guilds",
        "journal",
        "notes",
        "killboard",
        "achievements",
    )

    PREPARATION_TIPS: Sequence[str] = (
        "Eat or drink in inns to recover faster before long hunts.",
        "Carry spare weapons and armor and equip upgrades immediately.",
        "Check message boards and news for job leads or bounties.",
        "Bank excess gold to avoid losing coins on death.",
        "Rent rooms when you have spare gold to unlock private rest areas.",
        "Stock up on food, drink, and torches before long expeditions.",
        "Keep rope, lockpicks, and light sources for dungeons and caves.",
        "Purchase bags or packs to increase carrying capacity before looting sprees.",
        "Carry healing draughts or bandages if you plan to tackle tougher foes.",
        "Study help files for each profession to unlock unique abilities.",
        "Maintain a list of profitable hunting spots and rotate between them.",
        "Store quest-critical items safely in the bank until needed.",
    )

    SAFETY_REMINDERS: Sequence[str] = (
        "Check HP and EP before every combat engagement.",
        "Abort travelto if HP drops dangerously low during the journey.",
        "Carry a light source in dark zones to avoid stumbling into hazards.",
        "Avoid stealing from NPCs to prevent guard retaliation.",
        "Retreat from creatures that your attacks cannot harm.",
        "Rest after long hunts so energy regenerates before the next fight.",
        "Deposit gold frequently to safeguard progress after successful hunts.",
        "Keep antidotes or cure poison potions for swamp regions.",
        "Use 'consider <target>' before starting fights with unknown foes.",
        "Head back to town when stamina or supplies run low.",
    )

    STRATEGY_GUIDELINES: Sequence[str] = (
        "Always inspect rooms with 'look' and note available exits.",
        "Use 'hint' whenever progress seems unclear or a help prompt appears.",
        "Read message boards, signs, and help topics to gather objectives.",
        "Interact with NPCs using 'say' and 'ask <npc> about <topic>'.",
        "Follow signposts with 'travelto <destination>' and let the journey finish before issuing other commands; resume with 'travelto resume' if paused.",
        "Seek supplies in taverns: 'order <item>', 'rent room', and 'rest' recover resources faster when others are nearby.",
        "If gold is low, explore nearby streets, wilderness, or hunting grounds, search containers, loot corpses with 'get coins' or 'get all corpse', and sell excess gear before attempting large purchases.",
        "Before engaging, 'consider <target>' to judge difficulty, focus on low-level creatures or obvious foes, and be ready to 'flee' if health drops.",
        "After combat, loot coins and valuables, then visit shops or innkeepers to 'list', 'value', 'sell', or 'buy' needed items.",
        "Follow rumours, message boards, and NPC dialogue for hints about hunting grounds or profitable activities.",
        "When a shopkeeper or quest giver refuses to help, try other NPCs, different topics such as 'work', 'rumours', 'jobs', or explore outside to find creatures to hunt.",
        "If movement is blocked, pick another exit or resume 'travelto' journeys from the last signpost.",
        "Restock resources by resting, eating, or renting rooms when coins allow; gather more money before renting if refused.",
        "When help topics suggest more reading, queue follow-up 'help <topic>' calls.",
        "When '--More--' pagination appears, send a blank command to continue.",
        "Avoid repeating the same command rapidly if the game says you cannot do it.",
        "Only send in-game commands; never respond with narrative text.",
        "Record gold income and expenses; if funds drop to zero, hunt or sell items before attempting purchases.",
        "When NPCs refuse to help, leave the building and explore nearby paths for alternate opportunities.",
        "Follow time-of-day or weather cues to decide when to rest, travel, or hunt.",
        "Check 'quests' or 'mission' regularly to track objectives after completing tasks.",
        "Return to towns to resupply when inventory is empty or equipment is damaged.",
        "Use 'travelto' to reach fresh hunting grounds when current areas are exhausted.",
        "Loot corpses promptly to secure coins before they vanish.",
        "Visit banks to deposit earnings once you have more than a handful of coins.",
        "If rest is interrupted, find safer rooms or finish combat encounters before trying again.",
        "Read stable and travel signs to learn additional transportation commands.",
        "Use 'map' in wilderness areas to orient yourself toward nearby towns or paths.",
        "Lift, push, or pull suspicious objects when descriptions hint at hidden caches.",
        "Rotate through multiple exits if searches keep failing to avoid wasting energy.",
        "Prioritize foes that drop coins or sellable loot before attempting costly purchases.",
        "When damage is ineffective, retreat, re-equip stronger weapons, or target a weaker enemy.",
        "Keep track of encumbrance; deposit or sell items before it becomes burdensome.",
        "If automation stalls in one room, choose a new exit or resume 'travelto' to reach another hub.",
        "Look for interactive verbs like lift, press, or open in room descriptions and try them explicitly.",
        "Read forge or workshop signs for crafting opportunities and order materials before experimenting.",
        "When hints reference specific NPCs, go find them immediately before forgetting their names.",
        "Rest to recover energy before re-engaging in extended hunts or travelto journeys.",
        "Record helpful help topics and revisit them if similar issues arise later.",
        "Check 'legendinfo' and 'charinfo' for long-term goals or progress markers.",
    )

    @classmethod
    def build_reference(cls) -> str:
        def fmt_section(title: str, entries: Iterable[str]) -> str:
            return f"{title}: " + ", ".join(entries)

        sections = [
            fmt_section("Core exploration", cls.CORE_COMMANDS),
            fmt_section("Travel", cls.TRAVEL_COMMANDS),
            fmt_section("Movement", cls.MOVEMENT_COMMANDS),
            fmt_section("Interaction", cls.INTERACTION_COMMANDS),
            fmt_section("Utility", cls.UTILITY_COMMANDS),
            fmt_section("Economy", cls.ECONOMY_COMMANDS),
            fmt_section("Town services", cls.TOWN_SERVICES),
            fmt_section("Support", cls.SUPPORT_COMMANDS),
            fmt_section("Social", cls.SOCIAL_COMMANDS),
            fmt_section("Combat", cls.COMBAT_COMMANDS),
            fmt_section("Hunting", cls.HUNTING_COMMANDS),
            fmt_section("Wilderness", cls.WILDERNESS_COMMANDS),
            fmt_section("Crafting", cls.CRAFTING_COMMANDS),
            fmt_section("Quests", cls.QUEST_COMMANDS),
            fmt_section("Progress tracking", cls.PROGRESSION_CHECKS),
            "Preparation: " + ", ".join(cls.PREPARATION_TIPS),
            "Safety: " + ", ".join(cls.SAFETY_REMINDERS),
            "Guidelines: " + " ".join(cls.STRATEGY_GUIDELINES),
        ]
        return "\n".join(sections)


###############################################################################
# Ollama integration
###############################################################################


def _extract_json_fragment(text: str) -> Optional[str]:
    depth = 0
    start = None
    in_string = False
    escape = False
    for index, char in enumerate(text):
        if in_string:
            if escape:
                escape = False
            elif char == "\\":
                escape = True
            elif char == '"':
                in_string = False
            continue
        if char == '"':
            in_string = True
        elif char == "{":
            if depth == 0:
                start = index
            depth += 1
        elif char == "}":
            if depth == 0:
                continue
            depth -= 1
            if depth == 0 and start is not None:
                return text[start : index + 1]
    return None


class OllamaPlanner:
    """Collect transcript context and ask Ollama for next commands."""

<<<<<<< HEAD
class OllamaPlanner:
    """Collect transcript context and ask Ollama for next commands."""

=======
>>>>>>> 5ef48e02
    def __init__(
        self,
        *,
        send_callback: Callable[[str], None],
        knowledge_text: str,
        enabled: bool = True,
        max_context_chars: int = 6000,
        max_commands: int = 3,
    ):
        self._send_callback = send_callback
        self._knowledge_text = knowledge_text
        self.enabled = enabled
        self.max_context_chars = max_context_chars
        self.max_commands = max_commands
        self._transcript: Deque[str] = deque()
        self._commands: Deque[str] = deque(maxlen=40)
        self._manual_commands: Deque[str] = deque(maxlen=20)
        self._events: Deque[str] = deque(maxlen=20)
        self._issues: Deque[str] = deque(maxlen=20)
        self._opportunities: Deque[str] = deque(maxlen=12)
        self._lock = threading.Lock()
        self._pending_reason: Optional[str] = None
        self._request_event = threading.Event()
        self._active = False
        self._stop = threading.Event()
        self._worker = threading.Thread(target=self._worker_loop, daemon=True)
        self._worker.start()
        self._issue_counts: Dict[str, int] = {}
        self._last_hp: Optional[int] = None
        self._last_ep: Optional[int] = None
        self._last_gold: Optional[int] = None
        self._location: Optional[str] = None
        self._exits: Optional[str] = None
        self._environment: Optional[str] = None
        self._travel_state: Optional[str] = None
        self._rest_state: Optional[str] = None
        self._encumbrance: Optional[str] = None
        self._inventory_state: Optional[str] = None
        self._location_history: Deque[str] = deque(maxlen=16)
        self._location_streak: int = 0
        self._stagnation_flag: Optional[str] = None

    def shutdown(self):
        self._stop.set()
        self._request_event.set()
        if self._worker.is_alive():
            self._worker.join(timeout=1.0)

    def activate(self):
        if not self.enabled:
            return
        with self._lock:
            self._active = True
        self.request_commands("session start")

    def deactivate(self):
        with self._lock:
            self._active = False

    def reset(self):
        with self._lock:
            self._transcript.clear()
            self._commands.clear()
            self._manual_commands.clear()
            self._events.clear()
            self._issues.clear()
            self._opportunities.clear()
            self._pending_reason = None
            self._issue_counts.clear()
            self._last_hp = None
            self._last_ep = None
            self._last_gold = None
            self._location = None
            self._exits = None
            self._environment = None
            self._travel_state = None
            self._rest_state = None
            self._encumbrance = None
            self._inventory_state = None
            self._location_history.clear()
            self._location_streak = 0
            self._stagnation_flag = None
        self._request_event.clear()

    def observe_output(self, text: str):
        if not (self.enabled and text):
            return
        cleaned = text.replace("\r", "")
        if not cleaned.strip():
            return
        with self._lock:
            self._append_transcript(cleaned)

    def update_vitals(self, hp: int, ep: int):
        if not self.enabled:
            return
        with self._lock:
            if self._last_hp == hp and self._last_ep == ep:
                return
            self._last_hp = hp
            self._last_ep = ep
            self._append_transcript(f"[status] HP:{hp} EP:{ep}\n")
            if hp <= 20:
                self._issues.append("Health is critically low; rest or heal")
            if ep <= 15:
                self._issues.append("Energy is running low; consider resting")

    def update_gold(self, amount: int):
        if not self.enabled:
            return
        with self._lock:
            if self._last_gold == amount:
                return
            self._last_gold = amount
            self._append_transcript(f"[status] Gold:{amount}\n")
            if amount == 0:
                self._issues.append("No gold available for purchases")

    def update_location(self, location: str):
        if not self.enabled:
            return
        cleaned = location.strip()
        if not cleaned:
            return
        with self._lock:
            if self._location == cleaned:
                self._location_streak += 1
                if self._location_streak <= 3:
                    self._append_transcript(f"[location-repeat] {cleaned} x{self._location_streak}\n")
            else:
                self._location = cleaned
                self._location_streak = 1
                self._stagnation_flag = None
                self._append_transcript(f"[location] {cleaned}\n")
            self._location_history.append(cleaned)

    def update_exits(self, exits: str):
        if not self.enabled:
            return
        cleaned = exits.strip()
        if not cleaned:
            return
        with self._lock:
            if self._exits == cleaned:
                return
            self._exits = cleaned
            self._append_transcript(f"[exits] {cleaned}\n")

    def update_environment(self, description: str):
        if not self.enabled:
            return
        cleaned = description.strip()
        if not cleaned:
            return
        with self._lock:
            if self._environment == cleaned:
                return
            self._environment = cleaned
            self._append_transcript(f"[environment] {cleaned}\n")

    def update_travel_state(self, state: str):
        if not self.enabled:
            return
        cleaned = state.strip()
        if not cleaned:
            return
        with self._lock:
            if self._travel_state == cleaned:
                return
            self._travel_state = cleaned
            self._append_transcript(f"[travel] {cleaned}\n")

    def update_rest_state(self, state: str):
        if not self.enabled:
            return
        cleaned = state.strip()
<<<<<<< HEAD
        if not cleaned:
            return
        with self._lock:
            if self._rest_state == cleaned:
                return
            self._rest_state = cleaned
            self._append_transcript(f"[rest] {cleaned}\n")

    def update_encumbrance(self, state: str):
        if not self.enabled:
            return
        cleaned = state.strip()
        if not cleaned:
            return
        with self._lock:
            normalized = cleaned.lower()
            if self._encumbrance == normalized:
                return
            self._encumbrance = normalized
            self._append_transcript(f"[encumbrance] {normalized}\n")

    def update_inventory_state(self, state: str):
        if not self.enabled:
            return
        cleaned = state.strip()
        if not cleaned:
            return
        with self._lock:
            normalized = cleaned.lower()
            if self._inventory_state == normalized:
                return
            self._inventory_state = normalized
            self._append_transcript(f"[inventory] {normalized}\n")

    def track_stagnation(self, location: str, streak: int):
        if not self.enabled:
            return
        if streak < 1:
            return
        cleaned = location.strip()
        if not cleaned:
            return
        with self._lock:
            if streak >= 4 and self._stagnation_flag != cleaned:
                self._stagnation_flag = cleaned
                self._issues.append(f"Still at {cleaned} after {streak} prompts; explore new actions")
            elif streak <= 1 and self._stagnation_flag == cleaned:
                self._stagnation_flag = None

    def record_issue(self, issue: str):
        if not self.enabled:
            return
        cleaned = issue.strip()
        if not cleaned:
            return
        with self._lock:
            count = self._issue_counts.get(cleaned, 0) + 1
            self._issue_counts[cleaned] = count
            if count == 1:
                self._issues.append(cleaned)
            elif count in {3, 5}:
                self._issues.append(f"{cleaned} (x{count})")

    def record_opportunity(self, message: str):
        if not self.enabled:
            return
=======
        if not cleaned:
            return
        with self._lock:
            if self._rest_state == cleaned:
                return
            self._rest_state = cleaned
            self._append_transcript(f"[rest] {cleaned}\n")

    def update_encumbrance(self, state: str):
        if not self.enabled:
            return
        cleaned = state.strip()
        if not cleaned:
            return
        with self._lock:
            normalized = cleaned.lower()
            if self._encumbrance == normalized:
                return
            self._encumbrance = normalized
            self._append_transcript(f"[encumbrance] {normalized}\n")

    def update_inventory_state(self, state: str):
        if not self.enabled:
            return
        cleaned = state.strip()
        if not cleaned:
            return
        with self._lock:
            normalized = cleaned.lower()
            if self._inventory_state == normalized:
                return
            self._inventory_state = normalized
            self._append_transcript(f"[inventory] {normalized}\n")

    def track_stagnation(self, location: str, streak: int):
        if not self.enabled:
            return
        if streak < 1:
            return
        cleaned = location.strip()
        if not cleaned:
            return
        with self._lock:
            if streak >= 4 and self._stagnation_flag != cleaned:
                self._stagnation_flag = cleaned
                self._issues.append(f"Still at {cleaned} after {streak} prompts; explore new actions")
            elif streak <= 1 and self._stagnation_flag == cleaned:
                self._stagnation_flag = None

    def record_issue(self, issue: str):
        if not self.enabled:
            return
        cleaned = issue.strip()
        if not cleaned:
            return
        with self._lock:
            count = self._issue_counts.get(cleaned, 0) + 1
            self._issue_counts[cleaned] = count
            if count == 1:
                self._issues.append(cleaned)
            elif count in {3, 5}:
                self._issues.append(f"{cleaned} (x{count})")

    def record_opportunity(self, message: str):
        if not self.enabled:
            return
>>>>>>> 5ef48e02
        cleaned = message.strip()
        if not cleaned:
            return
        with self._lock:
            self._opportunities.append(cleaned)
            self._append_transcript(f"[opportunity] {cleaned}\n")

    def record_command(self, command: str, source: str):
        if not self.enabled:
            return
        trimmed = command.strip()
        if not trimmed:
            return
        with self._lock:
            self._commands.append(f"{source}: {trimmed}")
            if source == "input":
                self._manual_commands.append(trimmed)
            self._append_transcript(f">>> {trimmed}\n")

    def note_event(self, message: str):
        if not self.enabled:
            return
        cleaned = message.strip()
        if not cleaned:
            return
        with self._lock:
            self._events.append(cleaned)
            self._append_transcript(f"[event] {cleaned}\n")

    def request_commands(self, reason: str):
        if not self.enabled:
            return
        with self._lock:
            if not self._active:
                return
            self._pending_reason = reason
        self._request_event.set()

    def _append_transcript(self, text: str):
        self._transcript.append(text)
        while True:
            total = sum(len(chunk) for chunk in self._transcript)
            if total <= self.max_context_chars:
                break
            self._transcript.popleft()

    def _worker_loop(self):
        while not self._stop.is_set():
            self._request_event.wait()
            if self._stop.is_set():
                break
            self._request_event.clear()
            payload = self._build_prompt()
            if not payload:
                continue
            response = self._query_ollama(payload)
            commands = self._extract_commands(response)
            if not commands:
                continue
            for command in commands:
                self._send_callback(command)
                time.sleep(0.35)

    def _build_prompt(self) -> Optional[str]:
        with self._lock:
            if not self._active:
                return None
            transcript = "".join(self._transcript)
            if not transcript.strip():
                return None
            recent_commands = list(self._commands)[-10:]
            manual = list(self._manual_commands)[-6:]
            events = list(self._events)[-8:]
            issues = list(self._issues)[-8:]
            opportunities = list(self._opportunities)[-6:]
            reason = self._pending_reason or ""
            self._pending_reason = None
            hp = self._last_hp
            ep = self._last_ep
            gold = self._last_gold
            location = self._location
            exits = self._exits
            environment = self._environment
            travel_state = self._travel_state
            rest_state = self._rest_state
            encumbrance = self._encumbrance
            inventory_state = self._inventory_state
            location_history = list(self._location_history)
        summary_lines = []
        if recent_commands:
            summary_lines.append("Recent commands: " + ", ".join(recent_commands))
        if manual:
            summary_lines.append("Player-entered commands: " + ", ".join(manual))
        if events:
            summary_lines.append("Notable events: " + "; ".join(events))
        if opportunities:
            summary_lines.append("Opportunities: " + "; ".join(opportunities))
        if location_history:
            ordered: List[str] = []
            for entry in location_history:
                if entry not in ordered:
                    ordered.append(entry)
            if ordered:
                summary_lines.append("Recent locations: " + " -> ".join(ordered[-5:]))
        status_bits: List[str] = []
        if hp is not None and ep is not None:
            status_bits.append(f"HP {hp} / EP {ep}")
        if gold is not None:
            status_bits.append(f"Gold {gold}")
        if location:
            status_bits.append(f"Location: {location}")
        if exits:
            status_bits.append(f"Exits: {exits}")
        if environment:
            status_bits.append(f"Environment: {environment}")
        if travel_state:
            status_bits.append(f"Travel: {travel_state}")
        if rest_state:
            status_bits.append(f"Rest: {rest_state}")
        if encumbrance:
            status_bits.append(f"Encumbrance: {encumbrance}")
        if inventory_state:
            status_bits.append(f"Inventory: {inventory_state}")
        if status_bits:
            summary_lines.append("Status: " + "; ".join(status_bits))
        if issues:
            summary_lines.append("Recent issues: " + "; ".join(issues))
        if reason:
            summary_lines.append(f"Trigger: {reason}")
        summary = "\n".join(summary_lines)
        knowledge = self._knowledge_text
        prompt_parts = [
            "You are remotely controlling a character in The Two Towers (t2tmud.org) via telnet.",
            "Only output JSON with a 'commands' array (max three strings) and optional 'comment'.",
            "Do not include prose outside JSON.",
            "Game reference:",
            knowledge,
        ]
        if summary:
            prompt_parts.append("Context summary:\n" + summary)
        prompt_parts.append("Latest transcript:\n```\n" + transcript + "\n```")
        prompt_parts.append("Remember: respond with JSON only.")
        return "\n\n".join(prompt_parts)

    def _query_ollama(self, prompt: str) -> Optional[str]:
        if not self.enabled:
            return None
        body = json.dumps({"model": OLLAMA_MODEL, "prompt": prompt, "stream": False}).encode()
        headers = {"Content-Type": "application/json"}
        last_error: Optional[str] = None
        for attempt in range(1, OLLAMA_MAX_RETRIES + 2):
            try:
                connection = http.client.HTTPConnection(
                    OLLAMA_HOST,
                    OLLAMA_PORT,
                    timeout=OLLAMA_CONNECT_TIMEOUT,
                )
                connection.request("POST", "/api/generate", body=body, headers=headers)
                response = connection.getresponse()
                if connection.sock is not None:
                    connection.sock.settimeout(OLLAMA_READ_TIMEOUT)
                if response.status != 200:
                    last_error = f"HTTP {response.status}"
                    connection.close()
                    raise RuntimeError(last_error)
                payload = response.read()
                connection.close()
                return payload.decode("utf-8", errors="ignore")
            except socket.timeout:
                last_error = "timeout"
            except Exception as exc:  # pragma: no cover - network operations
                last_error = str(exc)
            time.sleep(1.0)
        if last_error:
            sys.stderr.write(f"[ollama] request failed: {last_error}\n")
        return None

    def _extract_commands(self, payload: Optional[str]) -> List[str]:
        if not payload:
            return []
        payload = payload.strip()
        if not payload:
            return []
        parsed: Optional[dict]
        try:
            parsed = json.loads(payload)
        except json.JSONDecodeError:
            parsed = None
            fragment = _extract_json_fragment(payload)
            if fragment:
                try:
                    parsed = json.loads(fragment)
                except json.JSONDecodeError:
                    parsed = None
        if isinstance(parsed, dict) and "response" in parsed and "commands" not in parsed:
            response_field = parsed.get("response", "")
            if isinstance(response_field, str):
                return self._extract_commands(response_field)
            return []
        if isinstance(parsed, dict):
            commands = parsed.get("commands")
            if isinstance(commands, list):
                result: List[str] = []
                for entry in commands:
                    if isinstance(entry, str):
                        cleaned = entry.strip()
                        if cleaned:
                            result.append(cleaned)
                    if len(result) >= self.max_commands:
                        break
                if result:
                    return result
        commands: List[str] = []
        for line in payload.splitlines():
<<<<<<< HEAD
            raw = line.strip()
            if not raw:
                continue
            stripped = raw.strip("#").strip()
            if not stripped:
                continue
            if stripped in {"{", "}", "[", "]"}:
                continue
            if stripped[0] in "{}[]" or stripped[-1] in "{}[]":
                continue
            if ":" in stripped:
                continue
            if stripped.startswith('"') and stripped.endswith('"'):
                continue
            commands.append(stripped)
=======
            cleaned = line.strip().strip("#")
            if cleaned:
                commands.append(cleaned)
>>>>>>> 5ef48e02
            if len(commands) >= self.max_commands:
                break
        return commands


###############################################################################
# Telnet session management
###############################################################################

USERNAME_PATTERNS = [
    re.compile(pattern)
    for pattern in (
        r"By what name do you wish to be known\??",
        r"Enter your character name:",
        r"Enter your name:",
        r"Your name\??",
        r"Please enter the name 'new' if you are new to The Two Towers\.",
    )
]
PASSWORD_PATTERNS = [
    re.compile(pattern)
    for pattern in (
        r"What is your password\??",
        r"Password:",
        r"Enter your password:",
        r"Your name\?.*Password:",
    )
]
MORE_PATTERN = re.compile(r"--More--")
PRESS_ENTER_PATTERN = re.compile(r"Press ENTER for next page", re.IGNORECASE)
DIRECTION_BLOCK_PATTERN = re.compile(r"You can't go that way!", re.IGNORECASE)
TARGET_MISSING_PATTERN = re.compile(r"You don't see that here\.", re.IGNORECASE)
TAKE_MISSING_PATTERN = re.compile(r"There is no [^\n]+ here to get\.", re.IGNORECASE)
STEALING_PATTERN = re.compile(r"That would be stealing!", re.IGNORECASE)
MULTI_TARGET_PATTERN = re.compile(r"You see more than one", re.IGNORECASE)
ASK_BLANK_PATTERN = re.compile(
    r"(?P<npc>[A-Z][\w' -]+) says in [^:]+: I don't know about that\.",
    re.IGNORECASE,
)
REST_START_PATTERN = re.compile(
    r"You sit back, relax, and enjoy a nice rest\.",
    re.IGNORECASE,
)
REST_INTERRUPT_PATTERN = re.compile(
    r"Your actions interrupt your rest\.",
    re.IGNORECASE,
)


@dataclass
class CharacterProfile:
    username: str
    password: str
    label: str


DEFAULT_PROFILES: Sequence[CharacterProfile] = (
    CharacterProfile("Marchos", "hello123", "Marchos"),
    CharacterProfile("Zesty", "poopie", "Zesty"),
)


class TelnetSession:
    def __init__(self, display: TerminalDisplay):
        self.display = display
        self.profile: Optional[CharacterProfile] = None
        self.connection: Optional[telnetlib.Telnet] = None
        self._listener: Optional[threading.Thread] = None
        self._stop_event = threading.Event()
        self._buffer = ""
        self._send_lock = threading.Lock()
        self._planner: Optional[OllamaPlanner] = None
        self._logged_in = False
        self._username_sent = False
        self._password_sent = False
        self._travel_active = False
        self._recent_targets: Dict[str, float] = {}
        self._last_gold_report: Optional[int] = None
        self._last_command_sent: str = ""
        self._search_failures = 0
        self._gold_failures = 0
        self._blank_response_streak = 0
        self._last_prompt_status: Optional[Tuple[int, int]] = None
        self._last_location_summary: Optional[str] = None
        self._last_exits_summary: Optional[str] = None
        self._last_environment_summary: Optional[str] = None
        self._repeat_location_count = 0
        self._stagnation_notice_location: Optional[str] = None

    def attach_planner(self, planner: OllamaPlanner):
        self._planner = planner

    def connect(self, profile: CharacterProfile):
        self.profile = profile
        self._buffer = ""
        self._logged_in = False
        self._username_sent = False
        self._password_sent = False
        self._travel_active = False
        self._stop_event.clear()
        self._last_command_sent = ""
        self._search_failures = 0
        self._gold_failures = 0
        self._blank_response_streak = 0
        self._last_prompt_status = None
        self._last_location_summary = None
        self._last_exits_summary = None
        self._last_environment_summary = None
        self._repeat_location_count = 0
        self._stagnation_notice_location = None
        try:
            self.connection = telnetlib.Telnet(HOST, PORT)
        except OSError as exc:
            raise RuntimeError(f"Failed to connect: {exc}")
        self.display.emit("event", f"Connected to {HOST}:{PORT} as {profile.label}")
        if self._planner:
            self._planner.reset()
        self._listener = threading.Thread(target=self._listen_loop, daemon=True)
        self._listener.start()

    def disconnect(self):
        self._stop_event.set()
        if self.connection is not None:
            try:
                self.connection.close()
            except OSError:
                pass
            self.connection = None
        if self._listener and self._listener.is_alive():
            self._listener.join(timeout=1.0)
        self._listener = None
        if self._planner:
            self._planner.deactivate()
        self.display.emit("event", "Connection closed")
        self._travel_active = False

    def send_command(self, command: str, *, source: str):
        if not self.connection:
            self.display.emit("error", "Cannot send command while disconnected")
            return
        payload = (command + "\n").encode("ascii", errors="ignore")
        with self._send_lock:
            self.connection.write(payload)
        self._last_command_sent = command.strip()
        if source == "ollama":
            self.display.emit("ollama", f">>> {command}")
        elif source == "input":
            self.display.emit("input", f">>> {command}")
        else:
            self.display.emit("event", f">>> {command}")
        if self._planner:
            self._planner.record_command(command, source)

    def send_blank(self):
        if not self.connection:
            return
        with self._send_lock:
            self.connection.write(b"\n")
        self.display.emit("event", ">>> (newline)")
        self._last_command_sent = ""
        if self._planner:
            self._planner.record_command("", "system")

    def _listen_loop(self):
        assert self.connection is not None
        while not self._stop_event.is_set():
            try:
                raw = self.connection.read_very_eager()
            except EOFError:
                break
            except OSError:
                break
            if not raw:
                time.sleep(0.05)
                continue
            text = raw.decode("ascii", errors="ignore")
            self.display.feed(text)
            if self._planner:
                self._planner.observe_output(text)
            self._buffer += text
            if len(self._buffer) > 8192:
                self._buffer = self._buffer[-4096:]
            self._process_buffer()
        self._stop_event.set()
        self.connection = None

    def _process_buffer(self):
        profile = self.profile
        if profile is None:
            return
        if not self._username_sent:
            for pattern in USERNAME_PATTERNS:
                if pattern.search(self._buffer):
                    self.send_command(profile.username, source="system")
                    self._username_sent = True
                    self._consume(pattern)
                    return
        if not self._password_sent:
            for pattern in PASSWORD_PATTERNS:
                if pattern.search(self._buffer):
                    if not self._username_sent:
                        self.send_command(profile.username, source="system")
                        time.sleep(0.2)
                    self.send_command(profile.password, source="system")
                    self._password_sent = True
                    self._consume(pattern)
                    return
        status_match = PROMPT_STATUS_PATTERN.search(self._buffer)
        if status_match:
            hp = int(status_match.group("hp"))
            ep = int(status_match.group("ep"))
            current = (hp, ep)
            if self._planner:
                self._planner.update_vitals(hp, ep)
            if current != self._last_prompt_status:
                self._last_prompt_status = current
                if hp <= 20:
                    self.display.emit("event", "Health is low; rest or seek healing")
                    if self._planner:
                        self._planner.note_event("HP critically low")
                        self._planner.record_issue("HP critically low")
                if ep <= 15:
                    self.display.emit("event", "Energy is low; consider resting")
                    if self._planner:
                        self._planner.note_event("EP low")
                        self._planner.record_issue("EP reserves low")
            if self._planner:
                self._planner.update_rest_state("awake")
        if TRAVELTO_START_PATTERN.search(self._buffer):
            self._travel_active = True
            self.display.emit("event", "Travelto route engaged; awaiting arrival")
            if self._planner:
                self._planner.note_event("Travelto auto-travel engaged")
                self._planner.update_travel_state("auto-travel engaged")
            self._consume(TRAVELTO_START_PATTERN)
            return
        if TRAVELTO_RESUME_PATTERN.search(self._buffer):
            self._travel_active = True
            self.display.emit("event", "Travelto route resumed")
            if self._planner:
                self._planner.note_event("Travelto route resumed")
                self._planner.update_travel_state("auto-travel resumed")
            self._consume(TRAVELTO_RESUME_PATTERN)
            return
        if TRAVELTO_ABORT_PATTERN.search(self._buffer) or TRAVELTO_COMPLETE_PATTERN.search(self._buffer):
            self._travel_active = False
            self.display.emit("event", "Travelto route ended")
            if self._planner:
                self._planner.note_event("Travelto route ended")
                self._planner.update_travel_state("idle")
                self._planner.request_commands("travelto ended")
            self._buffer = TRAVELTO_ABORT_PATTERN.sub("", self._buffer)
            self._buffer = TRAVELTO_COMPLETE_PATTERN.sub("", self._buffer)
            return
        location_name: Optional[str] = None
        location_match = LOCATION_AT_PATTERN.search(self._buffer)
        if location_match:
            location_name = location_match.group("location").strip()
            self._remove_match(location_match)
        else:
            for pattern in ROOM_NAME_PATTERNS:
                name_match = pattern.search(self._buffer)
                if name_match:
                    location_name = name_match.group("room").strip()
                    self._remove_match(name_match)
                    break
        if location_name:
            if location_name == self._last_location_summary:
                self._repeat_location_count += 1
            else:
                self._last_location_summary = location_name
                self._search_failures = 0
                self._blank_response_streak = 0
                self._repeat_location_count = 1
                self._stagnation_notice_location = None
                self.display.emit("event", f"Location update: {location_name}")
                if self._planner:
                    self._planner.note_event(f"Now at {location_name}")
            if self._planner:
                self._planner.update_location(location_name)
                self._planner.track_stagnation(location_name, self._repeat_location_count)
            if (
                self._repeat_location_count >= 4
                and self._stagnation_notice_location != location_name
            ):
                self._stagnation_notice_location = location_name
                self.display.emit(
                    "event",
                    f"Still in {location_name}; explore new exits or objectives",
                )
                if self._planner:
                    self._planner.record_issue(
                        f"Still in {location_name} after several prompts"
                    )
                    self._planner.request_commands("stuck in location")
        exits_summary: Optional[str] = None
        exits_match = EXITS_PATTERN.search(self._buffer)
        if exits_match:
            exits_summary = exits_match.group("exits").strip()
            self._remove_match(exits_match)
        else:
            alt_match = ALT_EXITS_PATTERN.search(self._buffer)
            if alt_match:
                exits_summary = alt_match.group("exits").strip()
                self._remove_match(alt_match)
            else:
                standard_match = STANDARD_EXITS_PATTERN.search(self._buffer)
                if standard_match:
                    block = standard_match.group("block")
                    options = [
                        direction.strip()
                        for direction in re.findall(r"^\s*([A-Za-z]+):", block, flags=re.MULTILINE)
                    ]
                    exits_summary = ", ".join(options)
                    self._remove_match(standard_match)
        if exits_summary and exits_summary != self._last_exits_summary:
            self._last_exits_summary = exits_summary
            self.display.emit("event", f"Obvious exits: {exits_summary}")
            if self._planner:
                self._planner.update_exits(exits_summary)
        environment_parts: List[str] = []
        sky_match = SKY_PATTERN.search(self._buffer)
        if sky_match:
            environment_parts.append("Sky " + sky_match.group("sky").strip())
            self._remove_match(sky_match)
        time_match = TIME_OF_DAY_PATTERN.search(self._buffer)
        if time_match:
            environment_parts.append("Sun " + time_match.group("detail").strip())
            self._remove_match(time_match)
        if environment_parts:
            environment_summary = "; ".join(environment_parts)
            if environment_summary != self._last_environment_summary:
                self._last_environment_summary = environment_summary
                self.display.emit("event", f"Environment update: {environment_summary}")
                if self._planner:
                    self._planner.update_environment(environment_summary)
        path_match = PATH_CONTINUES_PATTERN.search(self._buffer)
        if path_match:
            directions = path_match.group("directions").strip()
            self.display.emit(
                "event",
                f"Path continues {directions}; explore to track new routes",
            )
            if self._planner:
                self._planner.note_event(f"Path continues {directions}")
                self._planner.record_opportunity(f"New route available {directions}")
            self._remove_match(path_match)
        city_match = CITY_NEAR_PATTERN.search(self._buffer)
        if city_match:
            city = city_match.group("city").strip()
            direction = city_match.group("direction").strip()
            self.display.emit(
                "event",
                f"Nearby city {city} lies {direction}; consider visiting for supplies",
            )
            if self._planner:
                self._planner.note_event(f"City {city} located {direction}")
                self._planner.record_opportunity(f"City {city} accessible {direction}")
            self._remove_match(city_match)
        forge_match = FORGE_PATH_PATTERN.search(self._buffer)
        if forge_match:
            self.display.emit(
                "event",
                "Forge entrance spotted; try 'path' or 'enter' to investigate",
            )
            if self._planner:
                self._planner.record_issue("Forge entrance available for crafting or trade")
                self._planner.request_commands("forge entrance")
                self._planner.record_opportunity("Forge nearby; craft or repair gear")
            self._remove_match(forge_match)
        action_hint_match = SUGGEST_ACTION_PATTERN.search(self._buffer)
        if action_hint_match:
            action = action_hint_match.group("action").strip()
            self.display.emit(
                "event",
                f"Room suggests you '{action}' something; experiment with that verb",
            )
            if self._planner:
                self._planner.record_issue(f"Try to {action} the highlighted object")
                self._planner.request_commands(f"try to {action}")
                self._planner.record_opportunity(f"Room encourages you to {action}")
            self._remove_match(action_hint_match)
        map_hint_match = MAP_SUGGESTION_PATTERN.search(self._buffer)
        if map_hint_match:
            self.display.emit("event", "Map hint detected; use 'map' to orient yourself")
            if self._planner:
                self._planner.note_event("Game suggested using map command")
                self._planner.request_commands("map hint")
            self._remove_match(map_hint_match)
<<<<<<< HEAD
=======
            return
>>>>>>> 5ef48e02
        xp_match = EXPERIENCE_GAIN_PATTERN.search(self._buffer)
        if xp_match:
            xp = xp_match.group("xp")
            message = f"Experience gained: {xp}"
            self.display.emit("event", message)
            if self._planner:
                self._planner.note_event(message)
                self._planner.record_opportunity("Recent victory yielded experience; consider pressing the advantage")
                self._planner.request_commands("experience gained")
            self._remove_match(xp_match)
            return
        level_match = LEVEL_UP_PATTERN.search(self._buffer)
        if level_match:
            level = level_match.group("level")
            message = f"Level up! Now level {level}. Visit trainers for upgrades"
            self.display.emit("event", message)
            if self._planner:
                self._planner.note_event(message)
                self._planner.record_opportunity("Level increased; visit trainers or spend new skill points")
                self._planner.request_commands("level up")
            self._remove_match(level_match)
            return
        skill_match = SKILL_IMPROVE_PATTERN.search(self._buffer)
        if skill_match:
            skill = skill_match.group("skill").strip()
            message = f"Skill improved: {skill}"
            self.display.emit("event", message)
            if self._planner:
                self._planner.note_event(message)
                self._planner.record_opportunity(f"Skill {skill} improved; seek tougher challenges")
                self._planner.request_commands("skill improved")
            self._remove_match(skill_match)
            return
        coin_match = COIN_GAIN_PATTERN.search(self._buffer)
        if coin_match:
            amount = int(coin_match.group("amount"))
            message = f"Collected {amount} gold coins"
            self.display.emit("event", message)
            self._gold_failures = 0
            if self._planner:
                self._planner.note_event(message)
                self._planner.record_opportunity("Gold reserves growing; consider visiting shops or banks")
                self._planner.request_commands("gold collected")
            self._remove_match(coin_match)
            return
        item_match = ITEM_ACQUIRE_PATTERN.search(self._buffer)
        if item_match:
            item = item_match.group("item").strip()
            if item and "gold" not in item.lower():
                message = f"Acquired item: {item}"
                self.display.emit("event", message)
                if self._planner:
                    self._planner.note_event(message)
                    self._planner.record_opportunity(f"Evaluate newly acquired {item} for use or sale")
                    self._planner.request_commands("item acquired")
            self._remove_match(item_match)
            return
        search_success_match = SEARCH_SUCCESS_PATTERN.search(self._buffer)
        if search_success_match:
            discovery = search_success_match.group("discovery").strip()
            self._search_failures = 0
            message = f"Search uncovered {discovery}"
            self.display.emit("event", message)
            if self._planner:
                self._planner.note_event(message)
                self._planner.record_opportunity(f"Investigate discovered {discovery}")
                self._planner.request_commands("search success")
            self._remove_match(search_success_match)
            return
        rest_complete_match = REST_COMPLETE_PATTERN.search(self._buffer)
        if rest_complete_match:
            self.display.emit("event", "Rest completed; HP/EP refreshed")
            if self._planner:
                self._planner.note_event("Rest completed")
                self._planner.update_rest_state("rested")
                self._planner.record_opportunity("Recovered energy; resume exploration or hunting")
                self._planner.request_commands("rest complete")
            self._remove_match(rest_complete_match)
            return
        door_open_match = DOOR_OPENED_PATTERN.search(self._buffer)
        if door_open_match:
            direction = door_open_match.group("direction").lower()
            self.display.emit("event", f"{direction.title()} door opened; proceed through before it closes")
            if self._planner:
                self._planner.note_event(f"Opened {direction} door")
                self._planner.request_commands("door opened")
            self._remove_match(door_open_match)
            return
        door_locked_match = DOOR_LOCKED_PATTERN.search(self._buffer)
        if door_locked_match:
            direction = door_locked_match.group("direction").lower()
            self.display.emit("event", f"The {direction} door is locked; find a key or alternate route")
            if self._planner:
                self._planner.record_issue(f"{direction.title()} door locked")
                self._planner.request_commands("door locked")
            self._remove_match(door_locked_match)
            return
        hint_match = HINT_SUGGESTION_PATTERN.search(self._buffer)
        if hint_match:
            hint_text = hint_match.group("hint").strip()
            if self._planner:
                self._planner.record_issue(f"Hint: {hint_text}")
                self._planner.note_event(f"Hint observed: {hint_text}")
<<<<<<< HEAD
                self._planner.request_commands("hint observed")
            self._remove_match(hint_match)
=======
            self._remove_match(hint_match)
            return
>>>>>>> 5ef48e02
        updates_match = UPDATES_ALERT_PATTERN.search(self._buffer)
        if updates_match:
            self.display.emit("event", "Updates available; run 'updates all' for the latest changes")
            if self._planner:
                self._planner.note_event("Game announced new updates")
                self._planner.record_issue("Review 'updates all' for new content")
<<<<<<< HEAD
                self._planner.request_commands("updates available")
            self._remove_match(updates_match)
=======
            self._remove_match(updates_match)
            return
>>>>>>> 5ef48e02
        email_match = EMAIL_REMINDER_PATTERN.search(self._buffer)
        if email_match:
            self.display.emit("event", "Email not set; use 'chfn' if needed (optional)")
            self._remove_match(email_match)
        header_match = INVENTORY_HEADER_PATTERN.search(self._buffer)
        if header_match:
            amount = int(header_match.group("gold"))
            enc_state = header_match.group("encumbrance").strip()
            message = (
                "Gold purse is empty; gather coins before shopping"
                if amount == 0
                else f"Gold on hand: {amount}"
            )
            if self._last_gold_report != amount:
                self.display.emit("event", message)
                self._last_gold_report = amount
            if self._planner:
                self._planner.update_gold(amount)
                self._planner.update_encumbrance(enc_state)
                self._planner.update_inventory_state(f"encumbrance {enc_state}")
                self._planner.note_event(message)
            self._remove_match(header_match)
        empty_match = INVENTORY_EMPTY_PATTERN.search(self._buffer)
        if empty_match:
            self.display.emit("event", "Inventory empty; hunt or loot items to sell")
            if self._planner:
                self._planner.update_inventory_state("empty")
                self._planner.record_issue("Inventory empty; gather loot")
            self._remove_match(empty_match)
        carrying_match = INVENTORY_LIST_PATTERN.search(self._buffer)
        if carrying_match:
            if self._planner:
                self._planner.update_inventory_state("items carried")
            self._remove_match(carrying_match)
        match = NO_GOLD_PATTERN.search(self._buffer)
        if match:
            self._gold_failures += 1
            self.display.emit("event", "Purchase failed due to insufficient gold")
            if self._planner:
                self._planner.note_event("Not enough gold to buy; seek coins or items to sell")
                failure_summary = self._last_command_sent or "purchase"
                self._planner.record_issue(f"{failure_summary} blocked by empty purse")
                self._planner.request_commands("insufficient gold")
            if self._gold_failures >= 3:
                self.display.emit("event", "Repeated purchase failures; gather coins before shopping")
                if self._planner:
                    self._planner.note_event("Repeated purchase failures due to zero gold")
            self._remove_match(match)
            return
        match = RENT_ROOM_REQUIRED_PATTERN.search(self._buffer)
        if match:
            self.display.emit("event", "A room rental is required before entering that area")
            if self._planner:
                self._planner.note_event("Need to rent a room before entering private quarters")
                self._planner.request_commands("rent room required")
            self._remove_match(match)
            return
        match = TRAVELTO_SIGNPOST_PATTERN.search(self._buffer)
        if match:
            self.display.emit("event", "Travelto can only be used at signposts; locate one first")
            if self._planner:
                self._planner.note_event("Travelto attempt failed away from signpost")
                self._planner.request_commands("travelto signpost needed")
            self._remove_match(match)
            return
        menu_match = MENU_HINT_PATTERN.search(self._buffer)
        if menu_match:
            self.display.emit("event", "Menu hint detected; use 'read menu' then 'order <item>'")
            if self._planner:
                self._planner.note_event("Tavern suggested using menu")
                self._planner.record_issue("Need coins to order from menu")
<<<<<<< HEAD
                self._planner.request_commands("menu hint")
            self._remove_match(menu_match)
=======
            self._remove_match(menu_match)
            return
>>>>>>> 5ef48e02
        board_match = BOARD_HELP_PATTERN.search(self._buffer)
        if board_match:
            self.display.emit("event", "Message board help available; try 'help board'")
            if self._planner:
                self._planner.note_event("Board suggested consulting help file")
                self._planner.record_issue("Use 'help board' for instructions")
<<<<<<< HEAD
                self._planner.request_commands("board help")
            self._remove_match(board_match)
=======
            self._remove_match(board_match)
            return
>>>>>>> 5ef48e02
        match = SEARCH_FAIL_PATTERN.search(self._buffer)
        if match:
            self._search_failures += 1
            self.display.emit("event", "Search revealed nothing; try other rooms or targets")
            if self._planner:
                self._planner.note_event("Search failed; consider new area or target")
                failure_summary = self._last_command_sent or "search"
                self._planner.record_issue(f"{failure_summary} yielded nothing")
                self._planner.request_commands("search failed")
            if self._search_failures >= 3:
                self.display.emit("event", "Multiple searches failed; explore new rooms or hunt creatures")
                if self._planner:
                    self._planner.note_event("Repeated search failures")
            self._remove_match(match)
            return
        match = DIRECTION_BLOCK_PATTERN.search(self._buffer)
        if match:
            self.display.emit("event", "Movement blocked; choose another direction or resume travelto")
            if self._planner:
                self._planner.note_event("Path blocked by obstacle")
                self._planner.request_commands("movement blocked")
            self._remove_match(match)
            return
        door_match = CLOSED_DOOR_PATTERN.search(self._buffer)
        if door_match:
            direction = door_match.group("direction").lower()
            self.display.emit(
                "event",
                f"The {direction} door is closed; try 'open {direction} door' before moving",
            )
            if self._planner:
                self._planner.record_issue(f"{direction} door closed")
                self._planner.request_commands("door closed")
            self._remove_match(door_match)
            return
        match = TARGET_MISSING_PATTERN.search(self._buffer)
        if match:
            self.display.emit("event", "Target not present; try examining the room or another NPC")
            if self._planner:
                self._planner.note_event("Attempted interaction failed; target missing")
                self._planner.request_commands("target missing")
            self._remove_match(match)
            return
        match = TAKE_MISSING_PATTERN.search(self._buffer)
        if match:
            self.display.emit("event", "No such item to take here; search or hunt for loot")
            if self._planner:
                self._planner.note_event("Failed to pick up item")
                self._planner.request_commands("item missing")
            self._remove_match(match)
            return
        corpse_match = CORPSE_MISSING_PATTERN.search(self._buffer)
        if corpse_match:
            self.display.emit("event", "No corpse available yet; finish combat before looting")
            if self._planner:
                self._planner.record_issue("Attempted to loot before corpse existed")
                self._planner.request_commands("corpse missing")
            self._remove_match(corpse_match)
            return
        stock_match = NO_STOCK_PATTERN.search(self._buffer)
        if stock_match:
            self.display.emit("event", "Shop lacks that item; check 'list' or try another vendor")
            if self._planner:
                self._planner.note_event("Shop reported no stock")
                self._planner.record_issue("Requested item not sold here")
                self._planner.request_commands("item unavailable")
            self._remove_match(stock_match)
            return
        belongs_match = ITEM_BELONGS_PATTERN.search(self._buffer)
        if belongs_match:
            self.display.emit("event", "Item belongs to someone; avoid theft and seek legal loot")
            if self._planner:
                self._planner.record_issue("Item was owned; look for alternatives")
                self._planner.request_commands("item owned")
            self._remove_match(belongs_match)
            return
        match = STEALING_PATTERN.search(self._buffer)
        if match:
            self.display.emit("event", "Stealing is not allowed here; find lawful ways to earn gold")
            if self._planner:
                self._planner.note_event("Stealing attempt blocked")
                self._planner.request_commands("stealing blocked")
            self._remove_match(match)
            return
        match = MULTI_TARGET_PATTERN.search(self._buffer)
        if match:
            self.display.emit("event", "Multiple targets found; specify which NPC or item to interact with")
            if self._planner:
                self._planner.note_event("Need to disambiguate multi-target selection")
                self._planner.request_commands("multiple targets")
            self._remove_match(match)
            return
        wield_match = WIELD_WHAT_PATTERN.search(self._buffer)
        if wield_match:
            self.display.emit("event", "Specify an item to wield; check inventory for weapons")
            if self._planner:
                self._planner.record_issue("Wield command missing target item")
                self._planner.request_commands("wield guidance")
            self._remove_match(wield_match)
            return
        news_match = NEWS_ALERT_PATTERN.search(self._buffer)
        if news_match:
            self.display.emit("event", "News available; use 'news' or 'read news'")
            if self._planner:
                self._planner.note_event("News bulletin advertised")
                self._planner.record_issue("Review latest news for quests")
<<<<<<< HEAD
                self._planner.request_commands("news alert")
            self._remove_match(news_match)
=======
            self._remove_match(news_match)
            return
>>>>>>> 5ef48e02
        match = ASK_BLANK_PATTERN.search(self._buffer)
        if match:
            npc = "An NPC"
            if "npc" in match.groupdict():
                npc = match.group("npc").strip()
            self.display.emit("event", f"{npc} has no answer; try another topic or character")
            if self._planner:
                self._planner.note_event(f"{npc} offered no information")
                self._planner.record_issue(f"{npc} could not help")
                self._planner.request_commands("npc unhelpful")
            self._remove_match(match)
            return
        blank_match = BLANK_RESPONSE_PATTERN.search(self._buffer)
        if blank_match:
            self._blank_response_streak += 1
            self.display.emit("event", "NPC is unresponsive; switch topics or explore elsewhere")
            if self._planner:
                self._planner.note_event("NPC looked blankly")
                self._planner.record_issue("NPC offered no clues")
                if self._blank_response_streak >= 2:
                    self._planner.request_commands("npc unresponsive")
            self._remove_match(blank_match)
            return
        match = REST_START_PATTERN.search(self._buffer)
        if match:
            self.display.emit("event", "Resting to recover; monitor HP/EP before resuming hunts")
            if self._planner:
                self._planner.note_event("Rest started")
                self._planner.update_rest_state("resting")
                self._planner.request_commands("resting")
            self._remove_match(match)
            return
        match = REST_INTERRUPT_PATTERN.search(self._buffer)
        if match:
            self.display.emit("event", "Rest interrupted; consider resuming or pursuing another action")
            if self._planner:
                self._planner.note_event("Rest interrupted")
                self._planner.update_rest_state("interrupted")
                self._planner.request_commands("rest interrupted")
            self._remove_match(match)
            return
        busy_match = BUSY_ATTACK_PATTERN.search(self._buffer)
        if busy_match:
            self.display.emit("event", "Busy fighting; wait for round to finish or issue defensive commands")
            if self._planner:
                self._planner.record_issue("Too busy to attack; avoid spamming commands")
            self._remove_match(busy_match)
            return
        no_effect_match = NO_EFFECT_PATTERN.search(self._buffer)
        if no_effect_match:
            self.display.emit("event", "Attacks have no effect; switch weapons or retreat")
            if self._planner:
                self._planner.record_issue("Attacks ineffective against foe")
                self._planner.request_commands("attack ineffective")
            self._remove_match(no_effect_match)
            return
        low_damage_match = LOW_DAMAGE_PATTERN.search(self._buffer)
        if low_damage_match:
            self.display.emit("event", "Damage is minimal; consider stronger weapons or new tactics")
            if self._planner:
                self._planner.record_issue("Dealing minimal damage")
            self._remove_match(low_damage_match)
        consider_match = CONSIDER_PATTERN.search(self._buffer)
        if consider_match:
            target = consider_match.group("target").strip()
            assessment = consider_match.group("assessment").strip()
            self.display.emit(
                "event",
                f"Assessment: {target} is {assessment}; choose fights accordingly",
            )
            if self._planner:
                self._planner.note_event(f"Considered {target}: {assessment}")
            self._remove_match(consider_match)
        enemy_match = TARGET_LINE_PATTERN.search(self._buffer)
        if enemy_match:
            raw_name = enemy_match.group("name").strip()
            level = enemy_match.group("level")
            normalized = re.sub(r"\s+", " ", raw_name).lower()
            now = time.monotonic()
            if now - self._recent_targets.get(normalized, 0.0) > TARGET_MEMORY_SECONDS:
                self._recent_targets[normalized] = now
                message = f"Potential foe spotted: {raw_name} (lvl {level})"
                self.display.emit("event", message)
                if self._planner:
                    self._planner.note_event(message)
                    self._planner.request_commands("enemy spotted")
            self._remove_match(enemy_match)
            return
        quests_match = NO_QUESTS_PATTERN.search(self._buffer)
        if quests_match:
            self.display.emit("event", "No quests completed yet; explore towns for tasks")
            if self._planner:
                self._planner.note_event("Quest log empty")
                self._planner.record_issue("Seek quests or newbie jobs")
                self._planner.request_commands("quest search")
            self._remove_match(quests_match)
            return
        gold_matches = list(GOLD_STATUS_PATTERN.finditer(self._buffer))
        if gold_matches:
            last_match = gold_matches[-1]
            amount = int(last_match.group("amount"))
            if self._last_gold_report == amount:
                self._remove_match(last_match)
                return
            self._last_gold_report = amount
            if amount == 0:
                message = "Gold purse is empty; gather coins before shopping"
            else:
                message = f"Gold on hand: {amount}"
            self.display.emit("event", message)
            if self._planner:
                self._planner.update_gold(amount)
                self._planner.note_event(message)
                if amount == 0:
                    self._planner.request_commands("gold depleted")
            if amount > 0:
                self._gold_failures = 0
            self._remove_match(last_match)
            return
        if PROMPT_PATTERN.search(self._buffer):
            if self._travel_active:
                self._consume(PROMPT_PATTERN)
                return
            if not self._logged_in:
                self._logged_in = True
                self.display.emit("event", "Login successful; interactive prompt ready")
                if self._planner:
                    self._planner.activate()
                    self._planner.note_event("Reached status prompt")
            else:
                if self._planner:
                    self._planner.note_event("Status prompt available")
            if self._planner:
                self._planner.request_commands("prompt")
            self._consume(PROMPT_PATTERN)
            return
        if MORE_PATTERN.search(self._buffer) or PRESS_ENTER_PATTERN.search(self._buffer):
            self.display.emit("event", "Pagination prompt detected; sending newline")
            self.send_blank()
            if self._planner:
                self._planner.request_commands("pagination")
            self._buffer = ""

    def _consume(self, pattern: re.Pattern[str]):
        match = pattern.search(self._buffer)
        if not match:
            return
        self._buffer = self._buffer[match.end():]

    def _remove_match(self, match: Match[str]):
        self._buffer = self._buffer[: match.start()] + self._buffer[match.end():]


###############################################################################
# Console input handling
###############################################################################


class ConsoleInputThread(threading.Thread):
    def __init__(self, session: TelnetSession):
        super().__init__(daemon=True)
        self.session = session
        self._stop = threading.Event()
        self.exit_requested = False

    def run(self):
        while not self._stop.is_set():
            try:
                ready, _, _ = select.select([sys.stdin], [], [], 0.2)
            except (KeyboardInterrupt, OSError, ValueError):
                self.exit_requested = True
                self._stop.set()
                break
            if self._stop.is_set():
                break
            if not ready:
                continue
            line = sys.stdin.readline()
            if line == "":
                self.exit_requested = True
                break
            command = line.rstrip("\n")
            if command.strip().lower() in {":exit", ":quit"}:
                self.session.display.emit("event", "Local shutdown requested")
                self.session.disconnect()
                self._stop.set()
                self.exit_requested = True
                break
            if command:
                self.session.send_command(command, source="input")
            else:
                self.session.send_blank()

    def stop(self):
        self._stop.set()


###############################################################################
# Application bootstrap
###############################################################################


def run_client():
    display = TerminalDisplay()
    if not DEFAULT_PROFILES:
        display.emit("error", "No character profiles configured.")
        display.ensure_newline()
        return

    knowledge_text = GameKnowledge.build_reference()
    session = TelnetSession(display)
    planner = OllamaPlanner(
        send_callback=lambda cmd: session.send_command(cmd, source="ollama"),
        knowledge_text=knowledge_text,
        enabled=OLLAMA_ENABLED,
    )
    session.attach_planner(planner)

    input_thread = ConsoleInputThread(session)
    input_thread.start()

    profile_index = 0
    instructions_shown = False

    try:
        while not input_thread.exit_requested:
            profile = DEFAULT_PROFILES[profile_index]
            try:
                session.connect(profile)
            except RuntimeError as exc:
                display.emit("error", str(exc))
                if input_thread.exit_requested:
                    break
                time.sleep(5.0)
                profile_index = (profile_index + 1) % len(DEFAULT_PROFILES)
                continue

            if not instructions_shown:
                display.emit("event", "Type commands directly; use :exit to close locally.")
                if OLLAMA_ENABLED:
                    display.emit("event", "Ollama automation is active and will respond after prompts.")
                else:
                    display.emit("event", "Ollama automation is disabled via configuration.")
                instructions_shown = True

            while not input_thread.exit_requested:
                listener = session._listener
                if not listener or not listener.is_alive():
                    break
                time.sleep(0.5)

            if session._listener is not None or session.connection is not None:
                session.disconnect()

            if input_thread.exit_requested:
                break

            profile_index = (profile_index + 1) % len(DEFAULT_PROFILES)
            time.sleep(3.0)
    except KeyboardInterrupt:
        display.emit("event", "Interrupted locally; closing session.")
    finally:
        input_thread.stop()
        input_thread.join(timeout=1.0)
        if session._listener is not None or session.connection is not None:
            session.disconnect()
        planner.shutdown()
        display.ensure_newline()


if __name__ == "__main__":
    run_client()<|MERGE_RESOLUTION|>--- conflicted
+++ resolved
@@ -569,7 +569,6 @@
         "join <guild>",
         "stable horse",
     )
-<<<<<<< HEAD
 
     PROGRESSION_CHECKS: Sequence[str] = (
         "score",
@@ -718,8 +717,6 @@
             if depth == 0 and start is not None:
                 return text[start : index + 1]
     return None
-=======
->>>>>>> 5ef48e02
 
     PROGRESSION_CHECKS: Sequence[str] = (
         "score",
@@ -873,12 +870,9 @@
 class OllamaPlanner:
     """Collect transcript context and ask Ollama for next commands."""
 
-<<<<<<< HEAD
 class OllamaPlanner:
     """Collect transcript context and ask Ollama for next commands."""
 
-=======
->>>>>>> 5ef48e02
     def __init__(
         self,
         *,
@@ -1055,7 +1049,6 @@
         if not self.enabled:
             return
         cleaned = state.strip()
-<<<<<<< HEAD
         if not cleaned:
             return
         with self._lock:
@@ -1122,74 +1115,6 @@
     def record_opportunity(self, message: str):
         if not self.enabled:
             return
-=======
-        if not cleaned:
-            return
-        with self._lock:
-            if self._rest_state == cleaned:
-                return
-            self._rest_state = cleaned
-            self._append_transcript(f"[rest] {cleaned}\n")
-
-    def update_encumbrance(self, state: str):
-        if not self.enabled:
-            return
-        cleaned = state.strip()
-        if not cleaned:
-            return
-        with self._lock:
-            normalized = cleaned.lower()
-            if self._encumbrance == normalized:
-                return
-            self._encumbrance = normalized
-            self._append_transcript(f"[encumbrance] {normalized}\n")
-
-    def update_inventory_state(self, state: str):
-        if not self.enabled:
-            return
-        cleaned = state.strip()
-        if not cleaned:
-            return
-        with self._lock:
-            normalized = cleaned.lower()
-            if self._inventory_state == normalized:
-                return
-            self._inventory_state = normalized
-            self._append_transcript(f"[inventory] {normalized}\n")
-
-    def track_stagnation(self, location: str, streak: int):
-        if not self.enabled:
-            return
-        if streak < 1:
-            return
-        cleaned = location.strip()
-        if not cleaned:
-            return
-        with self._lock:
-            if streak >= 4 and self._stagnation_flag != cleaned:
-                self._stagnation_flag = cleaned
-                self._issues.append(f"Still at {cleaned} after {streak} prompts; explore new actions")
-            elif streak <= 1 and self._stagnation_flag == cleaned:
-                self._stagnation_flag = None
-
-    def record_issue(self, issue: str):
-        if not self.enabled:
-            return
-        cleaned = issue.strip()
-        if not cleaned:
-            return
-        with self._lock:
-            count = self._issue_counts.get(cleaned, 0) + 1
-            self._issue_counts[cleaned] = count
-            if count == 1:
-                self._issues.append(cleaned)
-            elif count in {3, 5}:
-                self._issues.append(f"{cleaned} (x{count})")
-
-    def record_opportunity(self, message: str):
-        if not self.enabled:
-            return
->>>>>>> 5ef48e02
         cleaned = message.strip()
         if not cleaned:
             return
@@ -1404,7 +1329,6 @@
                     return result
         commands: List[str] = []
         for line in payload.splitlines():
-<<<<<<< HEAD
             raw = line.strip()
             if not raw:
                 continue
@@ -1420,11 +1344,6 @@
             if stripped.startswith('"') and stripped.endswith('"'):
                 continue
             commands.append(stripped)
-=======
-            cleaned = line.strip().strip("#")
-            if cleaned:
-                commands.append(cleaned)
->>>>>>> 5ef48e02
             if len(commands) >= self.max_commands:
                 break
         return commands
@@ -1814,10 +1733,6 @@
                 self._planner.note_event("Game suggested using map command")
                 self._planner.request_commands("map hint")
             self._remove_match(map_hint_match)
-<<<<<<< HEAD
-=======
-            return
->>>>>>> 5ef48e02
         xp_match = EXPERIENCE_GAIN_PATTERN.search(self._buffer)
         if xp_match:
             xp = xp_match.group("xp")
@@ -1921,26 +1836,16 @@
             if self._planner:
                 self._planner.record_issue(f"Hint: {hint_text}")
                 self._planner.note_event(f"Hint observed: {hint_text}")
-<<<<<<< HEAD
                 self._planner.request_commands("hint observed")
             self._remove_match(hint_match)
-=======
-            self._remove_match(hint_match)
-            return
->>>>>>> 5ef48e02
         updates_match = UPDATES_ALERT_PATTERN.search(self._buffer)
         if updates_match:
             self.display.emit("event", "Updates available; run 'updates all' for the latest changes")
             if self._planner:
                 self._planner.note_event("Game announced new updates")
                 self._planner.record_issue("Review 'updates all' for new content")
-<<<<<<< HEAD
                 self._planner.request_commands("updates available")
             self._remove_match(updates_match)
-=======
-            self._remove_match(updates_match)
-            return
->>>>>>> 5ef48e02
         email_match = EMAIL_REMINDER_PATTERN.search(self._buffer)
         if email_match:
             self.display.emit("event", "Email not set; use 'chfn' if needed (optional)")
@@ -2012,26 +1917,16 @@
             if self._planner:
                 self._planner.note_event("Tavern suggested using menu")
                 self._planner.record_issue("Need coins to order from menu")
-<<<<<<< HEAD
                 self._planner.request_commands("menu hint")
             self._remove_match(menu_match)
-=======
-            self._remove_match(menu_match)
-            return
->>>>>>> 5ef48e02
         board_match = BOARD_HELP_PATTERN.search(self._buffer)
         if board_match:
             self.display.emit("event", "Message board help available; try 'help board'")
             if self._planner:
                 self._planner.note_event("Board suggested consulting help file")
                 self._planner.record_issue("Use 'help board' for instructions")
-<<<<<<< HEAD
                 self._planner.request_commands("board help")
             self._remove_match(board_match)
-=======
-            self._remove_match(board_match)
-            return
->>>>>>> 5ef48e02
         match = SEARCH_FAIL_PATTERN.search(self._buffer)
         if match:
             self._search_failures += 1
@@ -2138,13 +2033,8 @@
             if self._planner:
                 self._planner.note_event("News bulletin advertised")
                 self._planner.record_issue("Review latest news for quests")
-<<<<<<< HEAD
                 self._planner.request_commands("news alert")
             self._remove_match(news_match)
-=======
-            self._remove_match(news_match)
-            return
->>>>>>> 5ef48e02
         match = ASK_BLANK_PATTERN.search(self._buffer)
         if match:
             npc = "An NPC"
