import json
import os
import re
import socket
import sys
import telnetlib
import threading
import time
from collections import deque
from dataclasses import dataclass
from typing import Callable, Deque, Iterable, List, Optional, Sequence
import http.client

###############################################################################
# Environment configuration
###############################################################################

HOST = os.getenv("T2T_HOST", "t2tmud.org")
PORT = int(os.getenv("T2T_PORT", "9999"))

OLLAMA_HOST = os.getenv("OLLAMA_HOST", "69.142.141.135")
OLLAMA_PORT = int(os.getenv("OLLAMA_PORT", "11434"))
OLLAMA_MODEL = os.getenv("OLLAMA_MODEL", "gpt-oss:120b-cloud")
OLLAMA_ENABLED = os.getenv("ENABLE_OLLAMA", "1").lower() not in {"0", "false", "no"}
OLLAMA_CONNECT_TIMEOUT = float(os.getenv("OLLAMA_CONNECT_TIMEOUT", "5.0"))
OLLAMA_READ_TIMEOUT = float(os.getenv("OLLAMA_READ_TIMEOUT", "90.0"))
OLLAMA_MAX_RETRIES = int(os.getenv("OLLAMA_MAX_RETRIES", "3"))

COLOR_OUTPUT = os.getenv("ENABLE_COLOR", "1").lower() not in {"0", "false", "no"}

###############################################################################
# Terminal rendering helpers
###############################################################################

ANSI_RESET = "\033[0m"
ANSI_COLORS = {
    "prompt": "\033[38;5;82m",
    "hint": "\033[38;5;220m",
    "help": "\033[38;5;39m",
    "more": "\033[38;5;213m",
    "event": "\033[38;5;208m",
    "ollama": "\033[38;5;207m",
    "error": "\033[38;5;196m",
}

PROMPT_PATTERN = re.compile(r"HP:\s*\d+\s+EP:\s*\d+>")
HINT_PATTERN = re.compile(r"^\*\*\* HINT \*\*\*")
HELP_HEADER_PATTERN = re.compile(r"^Help for ")
MORE_PATTERN = re.compile(r"--More--")
<<<<<<< HEAD
TRAVELTO_START_PATTERN = re.compile(r"Travelto:\s+Journey begun", re.IGNORECASE)
TRAVELTO_ABORT_PATTERN = re.compile(r"Travelto:\s+aborted", re.IGNORECASE)
TRAVELTO_RESUME_PATTERN = re.compile(r"Travelto:\s+resuming journey", re.IGNORECASE)
TRAVELTO_COMPLETE_PATTERN = re.compile(r"Travelto:\s+(?:Journey complete|arrived)", re.IGNORECASE)
=======
>>>>>>> 788f0b8e


class TerminalDisplay:
    """Render telnet output while keeping prompts and metadata tidy."""
<<<<<<< HEAD

    def __init__(self, stream: Optional[Callable[[str], None]] = None):
        self._stream = stream or sys.stdout.write
        self._supports_color = self._detect_color_support()
        self._partial_line_pending = False
        self._lock = threading.Lock()

    def _detect_color_support(self) -> bool:
        if not COLOR_OUTPUT:
            return False
        term = os.getenv("TERM", "")
        return sys.stdout.isatty() and term.lower() not in {"", "dumb"}

    def _apply_color(self, line: str) -> str:
        if not self._supports_color:
            return line
        if PROMPT_PATTERN.search(line):
            color = ANSI_COLORS["prompt"]
        elif HINT_PATTERN.search(line):
            color = ANSI_COLORS["hint"]
        elif HELP_HEADER_PATTERN.search(line):
            color = ANSI_COLORS["help"]
        elif MORE_PATTERN.search(line):
            color = ANSI_COLORS["more"]
        elif line.startswith("[ollama]"):
            color = ANSI_COLORS["ollama"]
        elif line.startswith("[event]") or line.startswith("[input]"):
            color = ANSI_COLORS["event"]
        elif line.startswith("[error]"):
            color = ANSI_COLORS["error"]
        else:
            return line
        return f"{color}{line}{ANSI_RESET}"

    def feed(self, text: str):
        if not text:
            return
        normalized = text.replace("\r\n", "\n").replace("\r", "\n")
        chunks = normalized.splitlines(keepends=True) or [normalized]
        with self._lock:
            for chunk in chunks:
                if not chunk:
                    continue
                if chunk.endswith("\n"):
                    line = chunk[:-1]
                    self._stream(self._apply_color(line))
                    self._stream("\n")
                    self._partial_line_pending = False
                else:
                    line = chunk
                    self._stream(self._apply_color(line))
                    if PROMPT_PATTERN.search(line):
                        self._stream("\n")
                        self._partial_line_pending = False
                    else:
                        self._partial_line_pending = True
            if normalized.endswith("\n"):
                self._partial_line_pending = False

    def emit(self, category: str, message: str):
        label = category.lower().strip()
        text = f"[{label}] {message}"
        if not text.endswith("\n"):
            text += "\n"
        self.feed(text)

    def ensure_newline(self):
        with self._lock:
            if self._partial_line_pending:
                self._stream("\n")
                self._partial_line_pending = False


###############################################################################
# Game knowledge shared with Ollama
###############################################################################


class GameKnowledge:
    """Provide a concise reference of useful commands and goals."""

    CORE_COMMANDS: Sequence[str] = (
        "look",
        "inventory",
        "score",
        "equipment",
        "skills",
        "who",
        "where",
        "weather",
        "time",
        "quests",
        "mission",
        "hint",
        "help commands",
        "help movement",
        "help combat",
        "help start",
        "help rules",
        "help list",
        "help newbie",
        "updates all",
        "news",
        "charinfo",
        "legendinfo",
        "map",
        "travelto <destination>",
        "travelto resume",
        "exits",
        "search",
        "rest",
    )

    MOVEMENT_COMMANDS: Sequence[str] = (
        "north",
        "south",
        "east",
        "west",
        "northeast",
        "northwest",
        "southeast",
        "southwest",
        "up",
        "down",
        "enter",
        "leave",
        "go <direction>",
        "open <direction> door",
        "climb <object>",
        "travelto <destination>",
    )

    INTERACTION_COMMANDS: Sequence[str] = (
        "say <message>",
        "ask <npc> about <topic>",
        "read <object>",
        "read board",
        "read board all",
        "look board",
        "look <object>",
        "examine <object>",
        "get <item>",
        "get <item> from <container>",
        "drop <item>",
        "wear <item>",
        "wield <item>",
        "give <item> to <npc>",
        "give <amount> gold to <npc>",
        "ask <npc> about work",
        "ask <npc> about rumours",
        "ask <npc> about travel",
        "buy <item>",
        "sell <item>",
        "order <item>",
        "hint",
        "help <topic>",
    )

    COMBAT_COMMANDS: Sequence[str] = (
        "kill <target>",
        "flee",
        "consider <target>",
        "cast <spell>",
        "shield",
        "rescue <ally>",
    )

    STRATEGY_GUIDELINES: Sequence[str] = (
        "Always inspect rooms with 'look' and note available exits.",
        "Use 'hint' whenever progress seems unclear or a help prompt appears.",
        "Read message boards, signs, and help topics to gather objectives.",
        "Interact with NPCs using 'say' and 'ask <npc> about <topic>'.",
        "Follow signposts with 'travelto <destination>' and let the journey finish before issuing other commands; resume with 'travelto resume' if paused.",
        "Seek supplies in taverns: 'order <item>', 'rent room', and 'rest' recover resources faster when others are nearby.",
        "Share or collect gold thoughtfully using 'give <amount> gold to <npc>' or by exploring for valuables before renting rooms.",
        "When help topics suggest more reading, queue follow-up 'help <topic>' calls.",
        "When '--More--' pagination appears, send a blank command to continue.",
        "Avoid repeating the same command rapidly if the game says you cannot do it.",
        "Do not log out or switch characters unless explicitly asked.",
        "Only send in-game commands; never respond with narrative text.",
    )

    SUPPORT_COMMANDS: Sequence[str] = (
        "rent room",
        "order <item>",
        "bribe <npc>",
        "comm on",
        "rest",
        "deposit <amount>",
        "withdraw <amount>",
        "give <amount> gold to <npc>",
        "travelto resume",
=======

    def __init__(self, stream: Optional[Callable[[str], None]] = None):
        self._stream = stream or sys.stdout.write
        self._supports_color = self._detect_color_support()
        self._partial_line_pending = False
        self._lock = threading.Lock()

    def _detect_color_support(self) -> bool:
        if not COLOR_OUTPUT:
            return False
        term = os.getenv("TERM", "")
        return sys.stdout.isatty() and term.lower() not in {"", "dumb"}

    def _apply_color(self, line: str) -> str:
        if not self._supports_color:
            return line
        if PROMPT_PATTERN.search(line):
            color = ANSI_COLORS["prompt"]
        elif HINT_PATTERN.search(line):
            color = ANSI_COLORS["hint"]
        elif HELP_HEADER_PATTERN.search(line):
            color = ANSI_COLORS["help"]
        elif MORE_PATTERN.search(line):
            color = ANSI_COLORS["more"]
        elif line.startswith("[ollama]"):
            color = ANSI_COLORS["ollama"]
        elif line.startswith("[event]") or line.startswith("[input]"):
            color = ANSI_COLORS["event"]
        elif line.startswith("[error]"):
            color = ANSI_COLORS["error"]
        else:
            return line
        return f"{color}{line}{ANSI_RESET}"

    def feed(self, text: str):
        if not text:
            return
        normalized = text.replace("\r\n", "\n").replace("\r", "\n")
        chunks = normalized.splitlines(keepends=True) or [normalized]
        with self._lock:
            for chunk in chunks:
                if not chunk:
                    continue
                if chunk.endswith("\n"):
                    line = chunk[:-1]
                    self._stream(self._apply_color(line))
                    self._stream("\n")
                    self._partial_line_pending = False
                else:
                    line = chunk
                    self._stream(self._apply_color(line))
                    if PROMPT_PATTERN.search(line):
                        self._stream("\n")
                        self._partial_line_pending = False
                    else:
                        self._partial_line_pending = True
            if normalized.endswith("\n"):
                self._partial_line_pending = False

    def emit(self, category: str, message: str):
        label = category.lower().strip()
        text = f"[{label}] {message}"
        if not text.endswith("\n"):
            text += "\n"
        self.feed(text)

    def ensure_newline(self):
        with self._lock:
            if self._partial_line_pending:
                self._stream("\n")
                self._partial_line_pending = False


###############################################################################
# Game knowledge shared with Ollama
###############################################################################


class GameKnowledge:
    """Provide a concise reference of useful commands and goals."""

    CORE_COMMANDS: Sequence[str] = (
        "look",
        "inventory",
        "score",
        "equipment",
        "skills",
        "who",
        "where",
        "weather",
        "time",
        "quests",
        "mission",
        "hint",
        "help commands",
        "help movement",
        "help combat",
        "help start",
        "help rules",
        "help list",
        "help newbie",
        "updates all",
        "news",
        "charinfo",
        "legendinfo",
        "map",
        "travelto <destination>",
        "exits",
        "search",
    )

    MOVEMENT_COMMANDS: Sequence[str] = (
        "north",
        "south",
        "east",
        "west",
        "northeast",
        "northwest",
        "southeast",
        "southwest",
        "up",
        "down",
        "enter",
        "leave",
        "go <direction>",
        "open <direction> door",
        "climb <object>",
        "travelto <destination>",
    )

    INTERACTION_COMMANDS: Sequence[str] = (
        "say <message>",
        "ask <npc> about <topic>",
        "read <object>",
        "look <object>",
        "examine <object>",
        "get <item>",
        "get <item> from <container>",
        "drop <item>",
        "wear <item>",
        "wield <item>",
        "give <item> to <npc>",
        "give <amount> gold to <npc>",
        "buy <item>",
        "sell <item>",
        "hint",
        "help <topic>",
    )

    COMBAT_COMMANDS: Sequence[str] = (
        "kill <target>",
        "flee",
        "consider <target>",
        "cast <spell>",
        "shield",
        "rescue <ally>",
    )

    STRATEGY_GUIDELINES: Sequence[str] = (
        "Always inspect rooms with 'look' and note available exits.",
        "Use 'hint' whenever progress seems unclear or a help prompt appears.",
        "Read message boards, signs, and help topics to gather objectives.",
        "Interact with NPCs using 'say' and 'ask <npc> about <topic>'.",
        "When help topics suggest more reading, queue follow-up 'help <topic>' calls.",
        "When '--More--' pagination appears, send a blank command to continue.",
        "Avoid repeating the same command rapidly if the game says you cannot do it.",
        "Do not log out or switch characters unless explicitly asked.",
        "Only send in-game commands; never respond with narrative text.",
        "Use 'travelto <destination>' at signposts to reach other towns quickly.",
>>>>>>> 788f0b8e
    )

    @classmethod
    def build_reference(cls) -> str:
        def fmt_section(title: str, entries: Iterable[str]) -> str:
            return f"{title}: " + ", ".join(entries)

        sections = [
            fmt_section("Core exploration", cls.CORE_COMMANDS),
            fmt_section("Movement", cls.MOVEMENT_COMMANDS),
            fmt_section("Interaction", cls.INTERACTION_COMMANDS),
<<<<<<< HEAD
            fmt_section("Support", cls.SUPPORT_COMMANDS),
=======
>>>>>>> 788f0b8e
            fmt_section("Combat", cls.COMBAT_COMMANDS),
            "Guidelines: " + " ".join(cls.STRATEGY_GUIDELINES),
        ]
        return "\n".join(sections)


###############################################################################
# Ollama integration
###############################################################################


def _extract_json_fragment(text: str) -> Optional[str]:
    depth = 0
    start = None
    in_string = False
    escape = False
    for index, char in enumerate(text):
        if in_string:
            if escape:
                escape = False
            elif char == "\\":
                escape = True
            elif char == '"':
                in_string = False
            continue
        if char == '"':
            in_string = True
        elif char == "{":
            if depth == 0:
                start = index
            depth += 1
        elif char == "}":
            if depth == 0:
                continue
            depth -= 1
            if depth == 0 and start is not None:
                return text[start : index + 1]
    return None


class OllamaPlanner:
    """Collect transcript context and ask Ollama for next commands."""

    def __init__(
        self,
        *,
        send_callback: Callable[[str], None],
        knowledge_text: str,
        enabled: bool = True,
        max_context_chars: int = 6000,
        max_commands: int = 3,
    ):
        self._send_callback = send_callback
        self._knowledge_text = knowledge_text
        self.enabled = enabled
        self.max_context_chars = max_context_chars
        self.max_commands = max_commands
        self._transcript: Deque[str] = deque()
        self._commands: Deque[str] = deque(maxlen=40)
        self._manual_commands: Deque[str] = deque(maxlen=20)
        self._events: Deque[str] = deque(maxlen=20)
        self._lock = threading.Lock()
        self._pending_reason: Optional[str] = None
        self._request_event = threading.Event()
        self._active = False
        self._stop = threading.Event()
        self._worker = threading.Thread(target=self._worker_loop, daemon=True)
        self._worker.start()

    def shutdown(self):
        self._stop.set()
        self._request_event.set()
        if self._worker.is_alive():
            self._worker.join(timeout=1.0)

    def activate(self):
        if not self.enabled:
            return
        with self._lock:
            self._active = True
        self.request_commands("session start")

    def deactivate(self):
        with self._lock:
            self._active = False

    def reset(self):
        with self._lock:
            self._transcript.clear()
            self._commands.clear()
            self._manual_commands.clear()
            self._events.clear()
            self._pending_reason = None
        self._request_event.clear()

    def observe_output(self, text: str):
        if not (self.enabled and text):
            return
        cleaned = text.replace("\r", "")
        if not cleaned.strip():
            return
        with self._lock:
            self._append_transcript(cleaned)

    def record_command(self, command: str, source: str):
        if not self.enabled:
            return
        trimmed = command.strip()
        if not trimmed:
            return
        with self._lock:
            self._commands.append(f"{source}: {trimmed}")
            if source == "input":
                self._manual_commands.append(trimmed)
            self._append_transcript(f">>> {trimmed}\n")

    def note_event(self, message: str):
        if not self.enabled:
            return
        cleaned = message.strip()
        if not cleaned:
            return
        with self._lock:
            self._events.append(cleaned)
            self._append_transcript(f"[event] {cleaned}\n")

    def request_commands(self, reason: str):
        if not self.enabled:
            return
        with self._lock:
            if not self._active:
                return
            self._pending_reason = reason
        self._request_event.set()

    def _append_transcript(self, text: str):
        self._transcript.append(text)
        while True:
            total = sum(len(chunk) for chunk in self._transcript)
            if total <= self.max_context_chars:
                break
            self._transcript.popleft()

    def _worker_loop(self):
        while not self._stop.is_set():
            self._request_event.wait()
            if self._stop.is_set():
                break
            self._request_event.clear()
            payload = self._build_prompt()
            if not payload:
                continue
            response = self._query_ollama(payload)
            commands = self._extract_commands(response)
            if not commands:
                continue
            for command in commands:
                self._send_callback(command)
                time.sleep(0.35)

    def _build_prompt(self) -> Optional[str]:
        with self._lock:
            if not self._active:
                return None
            transcript = "".join(self._transcript)
            if not transcript.strip():
                return None
            recent_commands = list(self._commands)[-10:]
            manual = list(self._manual_commands)[-6:]
            events = list(self._events)[-8:]
            reason = self._pending_reason or ""
            self._pending_reason = None
        summary_lines = []
        if recent_commands:
            summary_lines.append("Recent commands: " + ", ".join(recent_commands))
        if manual:
            summary_lines.append("Player-entered commands: " + ", ".join(manual))
        if events:
            summary_lines.append("Notable events: " + "; ".join(events))
        if reason:
            summary_lines.append(f"Trigger: {reason}")
        summary = "\n".join(summary_lines)
        knowledge = self._knowledge_text
        prompt_parts = [
            "You are remotely controlling a character in The Two Towers (t2tmud.org) via telnet.",
            "Only output JSON with a 'commands' array (max three strings) and optional 'comment'.",
            "Do not include prose outside JSON.",
            "Game reference:",
            knowledge,
        ]
        if summary:
            prompt_parts.append("Context summary:\n" + summary)
        prompt_parts.append("Latest transcript:\n```\n" + transcript + "\n```")
        prompt_parts.append("Remember: respond with JSON only.")
        return "\n\n".join(prompt_parts)

    def _query_ollama(self, prompt: str) -> Optional[str]:
        if not self.enabled:
            return None
        body = json.dumps({"model": OLLAMA_MODEL, "prompt": prompt, "stream": False}).encode()
        headers = {"Content-Type": "application/json"}
        last_error: Optional[str] = None
        for attempt in range(1, OLLAMA_MAX_RETRIES + 2):
            try:
                connection = http.client.HTTPConnection(
                    OLLAMA_HOST,
                    OLLAMA_PORT,
                    timeout=OLLAMA_CONNECT_TIMEOUT,
                )
                connection.request("POST", "/api/generate", body=body, headers=headers)
                response = connection.getresponse()
                if connection.sock is not None:
                    connection.sock.settimeout(OLLAMA_READ_TIMEOUT)
                if response.status != 200:
                    last_error = f"HTTP {response.status}"
                    connection.close()
                    raise RuntimeError(last_error)
                payload = response.read()
                connection.close()
                return payload.decode("utf-8", errors="ignore")
            except socket.timeout:
                last_error = "timeout"
            except Exception as exc:  # pragma: no cover - network operations
                last_error = str(exc)
            time.sleep(1.0)
        if last_error:
            sys.stderr.write(f"[ollama] request failed: {last_error}\n")
        return None

    def _extract_commands(self, payload: Optional[str]) -> List[str]:
        if not payload:
            return []
        payload = payload.strip()
        if not payload:
            return []
        parsed: Optional[dict]
        try:
            parsed = json.loads(payload)
        except json.JSONDecodeError:
            parsed = None
            fragment = _extract_json_fragment(payload)
            if fragment:
                try:
                    parsed = json.loads(fragment)
                except json.JSONDecodeError:
                    parsed = None
        if isinstance(parsed, dict) and "response" in parsed and "commands" not in parsed:
            response_field = parsed.get("response", "")
            if isinstance(response_field, str):
                return self._extract_commands(response_field)
            return []
        if isinstance(parsed, dict):
            commands = parsed.get("commands")
            if isinstance(commands, list):
                result: List[str] = []
                for entry in commands:
                    if isinstance(entry, str):
                        cleaned = entry.strip()
                        if cleaned:
                            result.append(cleaned)
                    if len(result) >= self.max_commands:
                        break
                if result:
                    return result
        commands: List[str] = []
        for line in payload.splitlines():
            cleaned = line.strip().strip("#")
            if cleaned:
                commands.append(cleaned)
            if len(commands) >= self.max_commands:
                break
        return commands


###############################################################################
# Telnet session management
###############################################################################

USERNAME_PATTERNS = [
    re.compile(pattern)
    for pattern in (
        r"By what name do you wish to be known\??",
        r"Enter your character name:",
        r"Enter your name:",
        r"Your name\??",
        r"Please enter the name 'new' if you are new to The Two Towers\.",
    )
]
PASSWORD_PATTERNS = [
    re.compile(pattern)
    for pattern in (
        r"What is your password\??",
        r"Password:",
        r"Enter your password:",
        r"Your name\?.*Password:",
    )
]
MORE_PATTERN = re.compile(r"--More--")
PRESS_ENTER_PATTERN = re.compile(r"Press ENTER for next page", re.IGNORECASE)


@dataclass
class CharacterProfile:
    username: str
    password: str
    label: str


DEFAULT_PROFILES: Sequence[CharacterProfile] = (
    CharacterProfile("Marchos", "hello123", "Marchos"),
    CharacterProfile("Zesty", "poopie", "Zesty"),
)


class TelnetSession:
    def __init__(self, display: TerminalDisplay):
        self.display = display
        self.profile: Optional[CharacterProfile] = None
        self.connection: Optional[telnetlib.Telnet] = None
        self._listener: Optional[threading.Thread] = None
        self._stop_event = threading.Event()
        self._buffer = ""
        self._send_lock = threading.Lock()
        self._planner: Optional[OllamaPlanner] = None
        self._logged_in = False
        self._username_sent = False
        self._password_sent = False
<<<<<<< HEAD
        self._travel_active = False

    def attach_planner(self, planner: OllamaPlanner):
        self._planner = planner

=======

    def attach_planner(self, planner: OllamaPlanner):
        self._planner = planner

>>>>>>> 788f0b8e
    def connect(self, profile: CharacterProfile):
        self.profile = profile
        self._buffer = ""
        self._logged_in = False
        self._username_sent = False
        self._password_sent = False
<<<<<<< HEAD
        self._travel_active = False
=======
>>>>>>> 788f0b8e
        self._stop_event.clear()
        try:
            self.connection = telnetlib.Telnet(HOST, PORT)
        except OSError as exc:
            raise RuntimeError(f"Failed to connect: {exc}")
        self.display.emit("event", f"Connected to {HOST}:{PORT} as {profile.label}")
        if self._planner:
            self._planner.reset()
        self._listener = threading.Thread(target=self._listen_loop, daemon=True)
        self._listener.start()

    def disconnect(self):
        self._stop_event.set()
        if self.connection is not None:
            try:
                self.connection.close()
            except OSError:
                pass
            self.connection = None
        if self._listener and self._listener.is_alive():
            self._listener.join(timeout=1.0)
        self._listener = None
        if self._planner:
            self._planner.deactivate()
        self.display.emit("event", "Connection closed")
<<<<<<< HEAD
        self._travel_active = False
=======
>>>>>>> 788f0b8e

    def send_command(self, command: str, *, source: str):
        if not self.connection:
            self.display.emit("error", "Cannot send command while disconnected")
            return
        payload = (command + "\n").encode("ascii", errors="ignore")
        with self._send_lock:
            self.connection.write(payload)
        if source == "ollama":
            self.display.emit("ollama", f">>> {command}")
        elif source == "input":
            self.display.emit("input", f">>> {command}")
        else:
            self.display.emit("event", f">>> {command}")
        if self._planner:
            self._planner.record_command(command, source)

    def send_blank(self):
        if not self.connection:
            return
        with self._send_lock:
            self.connection.write(b"\n")
        self.display.emit("event", ">>> (newline)")
        if self._planner:
            self._planner.record_command("", "system")

    def _listen_loop(self):
        assert self.connection is not None
        while not self._stop_event.is_set():
            try:
                raw = self.connection.read_very_eager()
            except EOFError:
                break
            except OSError:
                break
            if not raw:
                time.sleep(0.05)
                continue
            text = raw.decode("ascii", errors="ignore")
            self.display.feed(text)
            if self._planner:
                self._planner.observe_output(text)
            self._buffer += text
            if len(self._buffer) > 8192:
                self._buffer = self._buffer[-4096:]
            self._process_buffer()
        self._stop_event.set()
        self.connection = None

    def _process_buffer(self):
        profile = self.profile
        if profile is None:
            return
        if not self._username_sent:
            for pattern in USERNAME_PATTERNS:
                if pattern.search(self._buffer):
                    self.send_command(profile.username, source="system")
                    self._username_sent = True
                    self._consume(pattern)
                    return
        if not self._password_sent:
            for pattern in PASSWORD_PATTERNS:
                if pattern.search(self._buffer):
                    if not self._username_sent:
                        self.send_command(profile.username, source="system")
                        time.sleep(0.2)
                    self.send_command(profile.password, source="system")
                    self._password_sent = True
                    self._consume(pattern)
                    return
<<<<<<< HEAD
        if TRAVELTO_START_PATTERN.search(self._buffer):
            self._travel_active = True
            self.display.emit("event", "Travelto route engaged; awaiting arrival")
            if self._planner:
                self._planner.note_event("Travelto auto-travel engaged")
            self._consume(TRAVELTO_START_PATTERN)
            return
        if TRAVELTO_RESUME_PATTERN.search(self._buffer):
            self._travel_active = True
            self.display.emit("event", "Travelto route resumed")
            if self._planner:
                self._planner.note_event("Travelto route resumed")
            self._consume(TRAVELTO_RESUME_PATTERN)
            return
        if TRAVELTO_ABORT_PATTERN.search(self._buffer) or TRAVELTO_COMPLETE_PATTERN.search(self._buffer):
            self._travel_active = False
            self.display.emit("event", "Travelto route ended")
            if self._planner:
                self._planner.note_event("Travelto route ended")
                self._planner.request_commands("travelto ended")
            self._buffer = TRAVELTO_ABORT_PATTERN.sub("", self._buffer)
            self._buffer = TRAVELTO_COMPLETE_PATTERN.sub("", self._buffer)
            return
        if PROMPT_PATTERN.search(self._buffer):
            if self._travel_active:
                self._consume(PROMPT_PATTERN)
                return
=======
        if PROMPT_PATTERN.search(self._buffer):
>>>>>>> 788f0b8e
            if not self._logged_in:
                self._logged_in = True
                self.display.emit("event", "Login successful; interactive prompt ready")
                if self._planner:
                    self._planner.activate()
                    self._planner.note_event("Reached status prompt")
            else:
                if self._planner:
                    self._planner.note_event("Status prompt available")
            if self._planner:
                self._planner.request_commands("prompt")
            self._consume(PROMPT_PATTERN)
            return
        if MORE_PATTERN.search(self._buffer) or PRESS_ENTER_PATTERN.search(self._buffer):
            self.display.emit("event", "Pagination prompt detected; sending newline")
            self.send_blank()
            if self._planner:
                self._planner.request_commands("pagination")
            self._buffer = ""

    def _consume(self, pattern: re.Pattern[str]):
        match = pattern.search(self._buffer)
        if not match:
            return
        self._buffer = self._buffer[match.end():]


###############################################################################
# Console input handling
###############################################################################


class ConsoleInputThread(threading.Thread):
    def __init__(self, session: TelnetSession):
        super().__init__(daemon=True)
        self.session = session
        self._stop = threading.Event()

    def run(self):
        while not self._stop.is_set():
            try:
                line = sys.stdin.readline()
            except KeyboardInterrupt:
                break
            if not line:
                break
            command = line.rstrip("\n")
            if command.strip().lower() in {":exit", ":quit"}:
                self.session.display.emit("event", "Local shutdown requested")
                self.session.disconnect()
                break
            if command:
                self.session.send_command(command, source="input")
            else:
                self.session.send_blank()
<<<<<<< HEAD

    def stop(self):
        self._stop.set()


###############################################################################
# Application bootstrap
###############################################################################
=======

    def stop(self):
        self._stop.set()

>>>>>>> 788f0b8e

###############################################################################
# Application bootstrap
###############################################################################


def run_client():
    display = TerminalDisplay()
    knowledge_text = GameKnowledge.build_reference()
    session = TelnetSession(display)
    planner = OllamaPlanner(
        send_callback=lambda cmd: session.send_command(cmd, source="ollama"),
        knowledge_text=knowledge_text,
        enabled=OLLAMA_ENABLED,
    )
    session.attach_planner(planner)

    profile = DEFAULT_PROFILES[0]
    try:
        session.connect(profile)
    except RuntimeError as exc:
        display.emit("error", str(exc))
        planner.shutdown()
        return

    display.emit("event", "Type commands directly; use :exit to close locally.")
    if OLLAMA_ENABLED:
        display.emit("event", "Ollama automation is active and will respond after prompts.")
    else:
        display.emit("event", "Ollama automation is disabled via configuration.")

    input_thread = ConsoleInputThread(session)
    input_thread.start()

<<<<<<< HEAD
def run_client():
    display = TerminalDisplay()
    knowledge_text = GameKnowledge.build_reference()
    session = TelnetSession(display)
    planner = OllamaPlanner(
        send_callback=lambda cmd: session.send_command(cmd, source="ollama"),
        knowledge_text=knowledge_text,
        enabled=OLLAMA_ENABLED,
    )
    session.attach_planner(planner)

    profile = DEFAULT_PROFILES[0]
    try:
        session.connect(profile)
    except RuntimeError as exc:
        display.emit("error", str(exc))
        planner.shutdown()
        return

    display.emit("event", "Type commands directly; use :exit to close locally.")
    if OLLAMA_ENABLED:
        display.emit("event", "Ollama automation is active and will respond after prompts.")
    else:
        display.emit("event", "Ollama automation is disabled via configuration.")

    input_thread = ConsoleInputThread(session)
    input_thread.start()

    try:
=======
    try:
>>>>>>> 788f0b8e
        while True:
            if not session._listener or not session._listener.is_alive():
                break
            time.sleep(0.5)
    except KeyboardInterrupt:
        display.emit("event", "Interrupted locally; closing session.")
    finally:
        input_thread.stop()
        session.disconnect()
        planner.shutdown()
        display.ensure_newline()


if __name__ == "__main__":
    run_client()<|MERGE_RESOLUTION|>--- conflicted
+++ resolved
@@ -47,18 +47,14 @@
 HINT_PATTERN = re.compile(r"^\*\*\* HINT \*\*\*")
 HELP_HEADER_PATTERN = re.compile(r"^Help for ")
 MORE_PATTERN = re.compile(r"--More--")
-<<<<<<< HEAD
 TRAVELTO_START_PATTERN = re.compile(r"Travelto:\s+Journey begun", re.IGNORECASE)
 TRAVELTO_ABORT_PATTERN = re.compile(r"Travelto:\s+aborted", re.IGNORECASE)
 TRAVELTO_RESUME_PATTERN = re.compile(r"Travelto:\s+resuming journey", re.IGNORECASE)
 TRAVELTO_COMPLETE_PATTERN = re.compile(r"Travelto:\s+(?:Journey complete|arrived)", re.IGNORECASE)
-=======
->>>>>>> 788f0b8e
 
 
 class TerminalDisplay:
     """Render telnet output while keeping prompts and metadata tidy."""
-<<<<<<< HEAD
 
     def __init__(self, stream: Optional[Callable[[str], None]] = None):
         self._stream = stream or sys.stdout.write
@@ -251,177 +247,6 @@
         "withdraw <amount>",
         "give <amount> gold to <npc>",
         "travelto resume",
-=======
-
-    def __init__(self, stream: Optional[Callable[[str], None]] = None):
-        self._stream = stream or sys.stdout.write
-        self._supports_color = self._detect_color_support()
-        self._partial_line_pending = False
-        self._lock = threading.Lock()
-
-    def _detect_color_support(self) -> bool:
-        if not COLOR_OUTPUT:
-            return False
-        term = os.getenv("TERM", "")
-        return sys.stdout.isatty() and term.lower() not in {"", "dumb"}
-
-    def _apply_color(self, line: str) -> str:
-        if not self._supports_color:
-            return line
-        if PROMPT_PATTERN.search(line):
-            color = ANSI_COLORS["prompt"]
-        elif HINT_PATTERN.search(line):
-            color = ANSI_COLORS["hint"]
-        elif HELP_HEADER_PATTERN.search(line):
-            color = ANSI_COLORS["help"]
-        elif MORE_PATTERN.search(line):
-            color = ANSI_COLORS["more"]
-        elif line.startswith("[ollama]"):
-            color = ANSI_COLORS["ollama"]
-        elif line.startswith("[event]") or line.startswith("[input]"):
-            color = ANSI_COLORS["event"]
-        elif line.startswith("[error]"):
-            color = ANSI_COLORS["error"]
-        else:
-            return line
-        return f"{color}{line}{ANSI_RESET}"
-
-    def feed(self, text: str):
-        if not text:
-            return
-        normalized = text.replace("\r\n", "\n").replace("\r", "\n")
-        chunks = normalized.splitlines(keepends=True) or [normalized]
-        with self._lock:
-            for chunk in chunks:
-                if not chunk:
-                    continue
-                if chunk.endswith("\n"):
-                    line = chunk[:-1]
-                    self._stream(self._apply_color(line))
-                    self._stream("\n")
-                    self._partial_line_pending = False
-                else:
-                    line = chunk
-                    self._stream(self._apply_color(line))
-                    if PROMPT_PATTERN.search(line):
-                        self._stream("\n")
-                        self._partial_line_pending = False
-                    else:
-                        self._partial_line_pending = True
-            if normalized.endswith("\n"):
-                self._partial_line_pending = False
-
-    def emit(self, category: str, message: str):
-        label = category.lower().strip()
-        text = f"[{label}] {message}"
-        if not text.endswith("\n"):
-            text += "\n"
-        self.feed(text)
-
-    def ensure_newline(self):
-        with self._lock:
-            if self._partial_line_pending:
-                self._stream("\n")
-                self._partial_line_pending = False
-
-
-###############################################################################
-# Game knowledge shared with Ollama
-###############################################################################
-
-
-class GameKnowledge:
-    """Provide a concise reference of useful commands and goals."""
-
-    CORE_COMMANDS: Sequence[str] = (
-        "look",
-        "inventory",
-        "score",
-        "equipment",
-        "skills",
-        "who",
-        "where",
-        "weather",
-        "time",
-        "quests",
-        "mission",
-        "hint",
-        "help commands",
-        "help movement",
-        "help combat",
-        "help start",
-        "help rules",
-        "help list",
-        "help newbie",
-        "updates all",
-        "news",
-        "charinfo",
-        "legendinfo",
-        "map",
-        "travelto <destination>",
-        "exits",
-        "search",
-    )
-
-    MOVEMENT_COMMANDS: Sequence[str] = (
-        "north",
-        "south",
-        "east",
-        "west",
-        "northeast",
-        "northwest",
-        "southeast",
-        "southwest",
-        "up",
-        "down",
-        "enter",
-        "leave",
-        "go <direction>",
-        "open <direction> door",
-        "climb <object>",
-        "travelto <destination>",
-    )
-
-    INTERACTION_COMMANDS: Sequence[str] = (
-        "say <message>",
-        "ask <npc> about <topic>",
-        "read <object>",
-        "look <object>",
-        "examine <object>",
-        "get <item>",
-        "get <item> from <container>",
-        "drop <item>",
-        "wear <item>",
-        "wield <item>",
-        "give <item> to <npc>",
-        "give <amount> gold to <npc>",
-        "buy <item>",
-        "sell <item>",
-        "hint",
-        "help <topic>",
-    )
-
-    COMBAT_COMMANDS: Sequence[str] = (
-        "kill <target>",
-        "flee",
-        "consider <target>",
-        "cast <spell>",
-        "shield",
-        "rescue <ally>",
-    )
-
-    STRATEGY_GUIDELINES: Sequence[str] = (
-        "Always inspect rooms with 'look' and note available exits.",
-        "Use 'hint' whenever progress seems unclear or a help prompt appears.",
-        "Read message boards, signs, and help topics to gather objectives.",
-        "Interact with NPCs using 'say' and 'ask <npc> about <topic>'.",
-        "When help topics suggest more reading, queue follow-up 'help <topic>' calls.",
-        "When '--More--' pagination appears, send a blank command to continue.",
-        "Avoid repeating the same command rapidly if the game says you cannot do it.",
-        "Do not log out or switch characters unless explicitly asked.",
-        "Only send in-game commands; never respond with narrative text.",
-        "Use 'travelto <destination>' at signposts to reach other towns quickly.",
->>>>>>> 788f0b8e
     )
 
     @classmethod
@@ -433,10 +258,7 @@
             fmt_section("Core exploration", cls.CORE_COMMANDS),
             fmt_section("Movement", cls.MOVEMENT_COMMANDS),
             fmt_section("Interaction", cls.INTERACTION_COMMANDS),
-<<<<<<< HEAD
             fmt_section("Support", cls.SUPPORT_COMMANDS),
-=======
->>>>>>> 788f0b8e
             fmt_section("Combat", cls.COMBAT_COMMANDS),
             "Guidelines: " + " ".join(cls.STRATEGY_GUIDELINES),
         ]
@@ -764,28 +586,18 @@
         self._logged_in = False
         self._username_sent = False
         self._password_sent = False
-<<<<<<< HEAD
         self._travel_active = False
 
     def attach_planner(self, planner: OllamaPlanner):
         self._planner = planner
 
-=======
-
-    def attach_planner(self, planner: OllamaPlanner):
-        self._planner = planner
-
->>>>>>> 788f0b8e
     def connect(self, profile: CharacterProfile):
         self.profile = profile
         self._buffer = ""
         self._logged_in = False
         self._username_sent = False
         self._password_sent = False
-<<<<<<< HEAD
         self._travel_active = False
-=======
->>>>>>> 788f0b8e
         self._stop_event.clear()
         try:
             self.connection = telnetlib.Telnet(HOST, PORT)
@@ -811,10 +623,7 @@
         if self._planner:
             self._planner.deactivate()
         self.display.emit("event", "Connection closed")
-<<<<<<< HEAD
         self._travel_active = False
-=======
->>>>>>> 788f0b8e
 
     def send_command(self, command: str, *, source: str):
         if not self.connection:
@@ -885,7 +694,6 @@
                     self._password_sent = True
                     self._consume(pattern)
                     return
-<<<<<<< HEAD
         if TRAVELTO_START_PATTERN.search(self._buffer):
             self._travel_active = True
             self.display.emit("event", "Travelto route engaged; awaiting arrival")
@@ -913,9 +721,6 @@
             if self._travel_active:
                 self._consume(PROMPT_PATTERN)
                 return
-=======
-        if PROMPT_PATTERN.search(self._buffer):
->>>>>>> 788f0b8e
             if not self._logged_in:
                 self._logged_in = True
                 self.display.emit("event", "Login successful; interactive prompt ready")
@@ -971,7 +776,6 @@
                 self.session.send_command(command, source="input")
             else:
                 self.session.send_blank()
-<<<<<<< HEAD
 
     def stop(self):
         self._stop.set()
@@ -980,12 +784,6 @@
 ###############################################################################
 # Application bootstrap
 ###############################################################################
-=======
-
-    def stop(self):
-        self._stop.set()
-
->>>>>>> 788f0b8e
 
 ###############################################################################
 # Application bootstrap
@@ -1020,7 +818,6 @@
     input_thread = ConsoleInputThread(session)
     input_thread.start()
 
-<<<<<<< HEAD
 def run_client():
     display = TerminalDisplay()
     knowledge_text = GameKnowledge.build_reference()
@@ -1050,9 +847,6 @@
     input_thread.start()
 
     try:
-=======
-    try:
->>>>>>> 788f0b8e
         while True:
             if not session._listener or not session._listener.is_alive():
                 break
