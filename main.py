<<<<<<< HEAD
import json
import os
=======
>>>>>>> f651b92d
import sys
import telnetlib
import threading
import time
import re
from collections import deque
from dataclasses import dataclass
from typing import Callable, Deque, Dict, List, Optional, Tuple, Union

<<<<<<< HEAD
import urllib3

=======
>>>>>>> f651b92d
DEFAULT_AUTOMATION_COMMANDS = (
    "look",
    "inventory",
    "score",
    "equipment",
    "skills",
    "who",
    "where",
    "weather",
    "time",
    "news",
    "updates all",
    "exits",
    "map",
    "search",
    "hint",
    "help commands",
    "help movement",
    "help combat",
    "help start",
    "help list",
    "help rules",
    "help concepts",
    "help theme",
    "help help",
    "charinfo",
    "legendinfo",
    "quests",
    "mission",
    "hint random",
)
AUTOMATION_DELAY_SECONDS = 2.5
LOGIN_SUCCESS_PATTERN = r"HP:\s*\d+\s+EP:\s*\d+>"
USERNAME_PROMPTS = (
    r"By what name do you wish to be known\??",
    r"Enter your character name:",
    r"Enter your name:",
    r"Your name\??",
    r"Please enter the name 'new' if you are new to The Two Towers\.",
)
PASSWORD_PROMPTS = (
    r"What is your password\??",
    r"Password:",
    r"Enter your password:",
    r"Your name\?.*Password:",
)
RECONNECT_PROMPTS = (
    r"^Reconnected\.\s*$",
    r"^Connection restored\.\s*$",
    r"^Connection established\.\s*$",
)
HOST, PORT = 't2tmud.org', 9999

<<<<<<< HEAD
OLLAMA_HOST = os.getenv('OLLAMA_HOST', '69.142.141.135')
OLLAMA_PORT = int(os.getenv('OLLAMA_PORT', '11434'))
OLLAMA_MODEL = os.getenv('OLLAMA_MODEL', 'llama3')
OLLAMA_ENABLED = os.getenv('ENABLE_OLLAMA', '1').lower() not in {'0', 'false', 'no'}

=======
>>>>>>> f651b92d
ENEMY_KEYWORDS = (
    "slug",
    "beetle",
    "rat",
    "wolf",
    "brigand",
    "bandit",
    "thief",
    "cutthroat",
    "goblin",
)

TALKATIVE_NPC_KEYWORDS = {
    "corsair": ("work", "rumours"),
    "messenger": ("rumours", "news"),
    "butler": ("overseer", "town"),
    "trainer": ("training", "lessons"),
    "ragakh": ("training", "camp"),
    "driver": ("travel", "help"),
}


@dataclass
class CharacterProfile:
    username: str
    password: str
    intro_script: Tuple[str, ...] = ()
    automation_commands: Optional[Tuple[str, ...]] = None


CHARACTER_PROFILES: Tuple[CharacterProfile, ...] = (
    CharacterProfile(
        username="Marchos",
        password="hello123",
        intro_script=(
            "who",
            "where",
            "weather",
            "equipment",
            "skills",
            "quests",
            "help newbie",
            "help commands",
            "help movement",
            "rumours",
            "look board",
            "read board",
            "updates all",
            "hint",
        ),
    ),
    CharacterProfile(
        username="Zesty",
        password="poopie",
        intro_script=(
            "who",
            "where",
            "equipment",
            "skills",
            "score",
            "map",
            "help hint",
            "help combat",
            "rumours",
            "hint",
        ),
    ),
)

BASE_SCENARIO_SCRIPT: Tuple[str, ...] = (
    "look",
    "say Greetings, everyone!",
    "hint",
    "help",
    "help newbie",
    "help commands",
    "help combat",
    "help survival",
    "help movement",
    "help start",
    "help help",
    "help rules",
    "help concepts",
    "help theme",
    "help list",
    "help map",
    "help hint",
    "help guilds",
    "help quests",
    "help faq",
    "faq",
    "score",
    "inventory",
    "equipment",
    "skills",
    "hint",
    "read sign",
    "look sign",
    "map",
    "read map",
    "ask messenger about rumours",
    "ask messenger about news",
    "ask messenger about jobs",
    "exits",
    "east",
    "look",
    "search",
    "get all",
    "look board",
    "read board",
    "look map",
    "read map",
    "help travel",
    "rumours",
    "news",
    "updates all",
    "weather",
    "where",
    "west",
    "say Does anyone need assistance?",
    "north",
    "look",
    "say I'm looking for adventure.",
    "ask messenger about rumours",
    "ask messenger about news",
    "ask corsair about rumours",
    "ask corsair about jobs",
    "help movement",
    "west",
    "look",
    "southwest",
    "look",
    "hint",
)

TriggerAction = Union[str, Callable[[], None], Callable[[re.Match[str]], None]]

<<<<<<< HEAD

=======
>>>>>>> f651b92d
@dataclass
class Trigger:
    pattern: re.Pattern[str]
    action: TriggerAction
    once: bool
    use_match: bool
<<<<<<< HEAD
OutputHandler = Callable[[str, Optional[str]], None]


def compose_output_handlers(*handlers: Optional[OutputHandler]) -> OutputHandler:
    valid_handlers = [handler for handler in handlers if handler]

    def _composed(text: str, meta: Optional[str]):
        for handler in valid_handlers:
            handler(text, meta)

    return _composed


class OllamaCommandController:
    def __init__(
        self,
        client: 'T2TMUDClient',
        *,
        host: str,
        port: int,
        model: str,
        enabled: bool = True,
        max_context_chars: int = 4000,
    ):
        self.client = client
        self.host = host
        self.port = port
        self.model = model
        self.enabled = enabled
        self.max_context_chars = max_context_chars
        self._history: Deque[str] = deque(maxlen=200)
        self._lock = threading.Lock()
        self._http: Optional[urllib3.PoolManager] = None
        self._pending_request = threading.Event()
        self._stop_event = threading.Event()
        self._cooldown_until = 0.0
        self._worker: Optional[threading.Thread] = None
        if self.enabled:
            self._worker = threading.Thread(target=self._worker_loop, daemon=True)
            self._worker.start()

    def shutdown(self):
        if not self.enabled:
            return
        self._stop_event.set()
        self._pending_request.set()
        if self._worker and self._worker.is_alive():
            self._worker.join(timeout=0.5)

    def reset_context(self):
        if not self.enabled:
            return
        with self._lock:
            self._history.clear()

    def handle_output(self, text: str, _meta: Optional[str]):
        if not self.enabled:
            return
        cleaned = text.replace('\r', '')
        if not cleaned.strip():
            return
        with self._lock:
            self._history.append(cleaned)

    def request_commands(self):
        if not self.enabled:
            return
        now = time.monotonic()
        if now < self._cooldown_until:
            return
        self._pending_request.set()

    def _worker_loop(self):
        while not self._stop_event.is_set():
            self._pending_request.wait()
            if self._stop_event.is_set():
                break
            self._pending_request.clear()
            commands = self._generate_commands()
            if commands:
                self.client.queue_script(commands)
                self.client.start_automation()
                self._cooldown_until = time.monotonic() + 1.5

    def _generate_commands(self) -> List[str]:
        context = self._collect_context()
        if not context:
            return []
        prompt = self._build_prompt(context)
        response_text = self._query_ollama(prompt)
        if not response_text:
            return []
        return self._extract_commands(response_text)

    def _collect_context(self) -> str:
        with self._lock:
            if not self._history:
                return ""
            joined = ''.join(self._history)
        if len(joined) > self.max_context_chars:
            return joined[-self.max_context_chars :]
        return joined

    def _build_prompt(self, context: str) -> str:
        guidance = (
            "You are controlling a player character connected via telnet to The Two "
            "Towers (t2tmud.org). Review the most recent game output delimited by "
            "triple backticks and decide what to do next. Focus on exploring rooms, "
            "reading descriptions, inspecting items, opening doors, asking NPCs "
            "questions, finding quests, and preparing for combat when it is "
            "sensible. When you respond, return JSON with a `commands` array of up "
            "to three sequential MUD commands you wish to issue next. Optionally "
            "include a `comment` field to briefly explain the plan. Do not include "
            "any other text outside the JSON."
        )
        return f"{guidance}\n\nRecent output:\n```\n{context}\n```\n\nRemember: respond with JSON only."

    def _query_ollama(self, prompt: str) -> str:
        try:
            if self._http is None:
                self._http = urllib3.PoolManager()
            url = f"http://{self.host}:{self.port}/api/generate"
            payload = {
                "model": self.model,
                "prompt": prompt,
                "stream": False,
            }
            encoded = json.dumps(payload).encode('utf-8')
            response = self._http.request(
                'POST',
                url,
                body=encoded,
                headers={'Content-Type': 'application/json'},
                timeout=urllib3.Timeout(connect=2.0, read=20.0),
            )
        except Exception as exc:  # pragma: no cover - network failure logging
            print(f"[ollama] request failed: {exc}", file=sys.stderr)
            return ""

        if response.status != 200:
            print(f"[ollama] HTTP {response.status}", file=sys.stderr)
            return ""

        try:
            data = json.loads(response.data.decode('utf-8'))
        except json.JSONDecodeError:
            print("[ollama] invalid JSON response", file=sys.stderr)
            return ""

        return data.get('response', '')

    def _extract_commands(self, text: str) -> List[str]:
        commands: List[str] = []
        stripped = text.strip()
        if not stripped:
            return commands
        parsed: Optional[dict] = None
        try:
            parsed = json.loads(stripped)
        except json.JSONDecodeError:
            pass

        if isinstance(parsed, dict):
            raw_commands = parsed.get('commands')
            if isinstance(raw_commands, list):
                for entry in raw_commands:
                    if isinstance(entry, str):
                        cleaned = entry.strip()
                        if cleaned:
                            commands.append(cleaned)
        if commands:
            return commands[:3]

        for line in stripped.splitlines():
            cleaned = line.strip().strip('#').strip()
            if not cleaned:
                continue
            commands.append(cleaned)
            if len(commands) >= 3:
                break
        return commands
=======

OutputHandler = Callable[[str, Optional[str]], None]

>>>>>>> f651b92d

class T2TMUDClient:
    def __init__(self, h, p, *, on_disconnect: Optional[Callable[[bool], None]] = None):
        self.host = h
        self.port = p
        self.connection: Optional[telnetlib.Telnet] = None
        self.triggers: List[Trigger] = []
        self.log = []
        self.output: Optional[OutputHandler] = None
        self.automation_commands = list(DEFAULT_AUTOMATION_COMMANDS)
        self.automation_delay = AUTOMATION_DELAY_SECONDS
        self._automation_running = threading.Event()
        self._automation_thread = None
        self._trigger_buffer = ""
        self._automation_script: Deque[str] = deque()
        self._automation_cycle_index = 0
        self._automation_lock = threading.Lock()
        self.profile: Optional[CharacterProfile] = None
        self.on_disconnect = on_disconnect
        self._closing = False
        self._pause_condition: Optional[Callable[[], bool]] = None
<<<<<<< HEAD
        self.ollama_controller: Optional[OllamaCommandController] = None
=======
>>>>>>> f651b92d

    def connect(self, output: OutputHandler):
        self.output = output
        try:
            self.connection = telnetlib.Telnet(self.host, self.port)
        except ConnectionRefusedError:
            print(f"Error: could not connect to {self.host}:{self.port}")
            sys.exit()
        threading.Thread(target=self.listen, daemon=True).start()

    def listen(self):
        if not self.connection:
            print("Error: connection is not established")
            return

        try:
            while True:
                raw = self.connection.read_very_eager()
                if not raw:
                    time.sleep(0.05)
                    continue

                data = raw.decode('ascii', errors='ignore')
                if not data:
                    continue

                self._trigger_buffer += data
                if len(self._trigger_buffer) > 8192:
                    self._trigger_buffer = self._trigger_buffer[-4096:]

                self.log.append(('server', data.replace('\r', '')))
                if self.output:
                    self.output(data, None)
                self.check_triggers()
        except EOFError:
            self.log.append(('error', 'Connection closed.'))
            if self.output:
                self.output("Connection closed.\n", None)
        except OSError:
            self.log.append(('error', 'Connection closed.'))
            if self.output:
                self.output("Connection closed.\n", None)
        finally:
            self.stop_automation()
            self.connection = None
            on_disconnect = self.on_disconnect
            closing = self._closing
            self._closing = False
        if on_disconnect:
            on_disconnect(not closing)

    def send(self, cmd):
        if not self.connection:
            return
        self.connection.write(f"{cmd}\n".encode('ascii'))
        self.log.append(('client', cmd.strip()))

    def close(self, send_quit: bool = True):
        if not self.connection:
<<<<<<< HEAD
            if self.ollama_controller:
                self.ollama_controller.shutdown()
=======
>>>>>>> f651b92d
            return
        try:
            self._closing = True
            if send_quit:
                self.send('quit')
        finally:
            try:
                self.connection.close()
            except OSError:
                pass
        self.log.append(('client', 'Connection closed.'))
        self.stop_automation()
        self.connection = None
<<<<<<< HEAD
        if self.ollama_controller:
            self.ollama_controller.shutdown()
=======
>>>>>>> f651b92d

    def add_trigger(
        self,
        pattern: str,
        action: TriggerAction,
        *,
        flags: int = 0,
        once: bool = False,
        use_match: bool = False,
    ):
        compiled = re.compile(pattern, flags)
        self.triggers.append(Trigger(compiled, action, once, use_match))

    def check_triggers(self):
        indices_to_remove = []
        triggered = False
        for idx, trigger in enumerate(self.triggers):
            match = trigger.pattern.search(self._trigger_buffer)
            if match:
                action = trigger.action
                if callable(action):
                    if trigger.use_match:
                        action(match)  # type: ignore[arg-type]
                    else:
                        action()  # type: ignore[call-arg]
                else:
                    self.send(action)
                triggered = True
                if trigger.once:
                    indices_to_remove.append(idx)
        for idx in reversed(indices_to_remove):
            del self.triggers[idx]
        if triggered:
            self._trigger_buffer = ""

    def set_automation(self, commands, delay):
        with self._automation_lock:
            self.automation_commands = list(commands)
            self._automation_cycle_index = 0
            self.automation_delay = delay

    def set_pause_condition(self, func: Optional[Callable[[], bool]]):
        self._pause_condition = func

    def queue_script(self, commands):
        with self._automation_lock:
            for command in commands:
                if command:
                    self._automation_script.append(command)

    def start_automation(self):
        if self._automation_running.is_set() or not self.automation_commands:
            return
        self._automation_running.set()
        self._automation_thread = threading.Thread(target=self._automation_loop, daemon=True)
        self._automation_thread.start()
<<<<<<< HEAD

    def stop_automation(self):
        if not self._automation_running.is_set():
            return
        self._automation_running.clear()
        if (
            self._automation_thread
            and self._automation_thread.is_alive()
            and threading.current_thread() is not self._automation_thread
        ):
            self._automation_thread.join(timeout=0.1)

    def _next_automation_command(self) -> Optional[str]:
        with self._automation_lock:
            if self._automation_script:
                return self._automation_script.popleft()
            if not self.automation_commands:
                return None
            command = self.automation_commands[self._automation_cycle_index]
            if self.automation_commands:
                self._automation_cycle_index = (
                    self._automation_cycle_index + 1
                ) % len(self.automation_commands)
            return command

    def _automation_loop(self):
        while self._automation_running.is_set():
            if self._pause_condition and self._pause_condition():
                time.sleep(0.25)
                continue
            command = self._next_automation_command()
            if not self._automation_running.is_set():
                break
            if command:
                self.send(command)
            time.sleep(self.automation_delay)
=======

    def stop_automation(self):
        if not self._automation_running.is_set():
            return
        self._automation_running.clear()
        if (
            self._automation_thread
            and self._automation_thread.is_alive()
            and threading.current_thread() is not self._automation_thread
        ):
            self._automation_thread.join(timeout=0.1)

    def _next_automation_command(self) -> Optional[str]:
        with self._automation_lock:
            if self._automation_script:
                return self._automation_script.popleft()
            if not self.automation_commands:
                return None
            command = self.automation_commands[self._automation_cycle_index]
            if self.automation_commands:
                self._automation_cycle_index = (
                    self._automation_cycle_index + 1
                ) % len(self.automation_commands)
            return command

    def _automation_loop(self):
        while self._automation_running.is_set():
            if self._pause_condition and self._pause_condition():
                time.sleep(0.25)
                continue
            command = self._next_automation_command()
            if not self._automation_running.is_set():
                break
            if command:
                self.send(command)
            time.sleep(self.automation_delay)

>>>>>>> f651b92d

def print_out(text, _):
    cleaned = text.replace('\r\n', '\n').replace('\r', '\n')
    print(cleaned, end='')


<<<<<<< HEAD
def configure_client(
    client,
    profile: CharacterProfile,
    ollama_controller: Optional[OllamaCommandController] = None,
):
    client.profile = profile
    automation_commands = profile.automation_commands or DEFAULT_AUTOMATION_COMMANDS
    if ollama_controller and ollama_controller.enabled:
        automation_commands = ("",)
=======
def configure_client(client, profile: CharacterProfile):
    client.profile = profile
    automation_commands = profile.automation_commands or DEFAULT_AUTOMATION_COMMANDS
>>>>>>> f651b92d
    client.set_automation(automation_commands, AUTOMATION_DELAY_SECONDS)

    class LoginCoordinator:
        def __init__(self):
            self.username_sent_at = 0.0
            self.password_sent_at = 0.0

        def _should_send(self, last_sent_at: float) -> bool:
            now = time.monotonic()
            return now - last_sent_at >= 1.0

        def send_username(self):
            if not self._should_send(self.username_sent_at):
                return
            self.username_sent_at = time.monotonic()
            client.send(profile.username)

        def send_password(self):
            if not self._should_send(self.password_sent_at):
                return
            if self.username_sent_at == 0.0:
                self.username_sent_at = time.monotonic()
                client.send(profile.username)
            client.send(profile.password)
            self.password_sent_at = time.monotonic()

        def reset(self):
            self.username_sent_at = 0.0
            self.password_sent_at = 0.0

    class WorldInteractor:
        def __init__(self):
            self.profile = profile
<<<<<<< HEAD
            self.ollama = ollama_controller
=======
>>>>>>> f651b92d
            self._reset_state()

        def _reset_state(self):
            now = time.monotonic()
            self.last_greeting: Dict[str, float] = {}
            self.last_sign_seen = 0.0
            self.last_map_check = 0.0
            self.last_messenger = 0.0
            self.last_enemy: Dict[str, float] = {}
            self.last_exit_options: Tuple[str, ...] = ()
            self.last_exit_choice_index = -1
            self.blocked_attempts = 0
            self.unknown_command_count = 0
            self.last_help_request = 0.0
            self.last_item_inspect: Dict[str, float] = {}
            self.last_npc_interaction: Dict[str, float] = {}
            self.last_board_check = 0.0
            self.last_hint_follow_up = 0.0
            self.last_hint_text = ""
            self.last_hint_seen = 0.0
            self.last_search_fail = 0.0
            self.last_empty_take = 0.0
            self.last_helpful_prompt = 0.0
            self.awaiting_more = False
            self.last_more_prompt = 0.0
            self.help_topics_read = 0
            self.help_topics_seen: Dict[str, float] = {}
            self.session_started_at = now
            self.quit_scheduled = False
            self.last_quit_check = 0.0
            self.last_not_found = 0.0
            self.no_help_topic_recent = 0.0

        def reset_for_new_session(self):
            self._reset_state()
<<<<<<< HEAD
            if self.ollama:
                self.ollama.reset_context()
=======
>>>>>>> f651b92d

        def greet(self, match: re.Match[str]):
            speaker = match.group('speaker').strip()
            key = speaker.lower()
            now = time.monotonic()
            if now - self.last_greeting.get(key, 0.0) < 25.0:
                return
            self.last_greeting[key] = now
            client.queue_script([f"say Greetings, {speaker}!"])

        def open_door(self, match: re.Match[str]):
            direction = match.group('direction').lower()
            client.queue_script([f"open {direction} door", direction, "look"])

        def read_sign(self, _match: Optional[re.Match[str]] = None):
            now = time.monotonic()
            if now - self.last_sign_seen < 20.0:
                return
            self.last_sign_seen = now
            client.queue_script(["read sign"])

        def inspect_map(self, _match: Optional[re.Match[str]] = None):
            now = time.monotonic()
            if now - self.last_map_check < 30.0:
                return
            self.last_map_check = now
            client.queue_script(
                [
                    "look sign",
                    "read sign",
                    "map",
                    "look map",
                    "read map",
                ]
            )

        def ask_messenger(self, _match: Optional[re.Match[str]] = None):
            now = time.monotonic()
            if now - self.last_messenger < 45.0:
                return
            self.last_messenger = now
            client.queue_script(["ask messenger about rumours"])

        def inspect_item(self, match: re.Match[str]):
            item = match.group('item').strip()
            normalized = re.sub(r"\s*\[[^\]]+\]\s*$", "", item).strip().lower()
            if not normalized or any(keyword in normalized for keyword in ("door", "exit", "obvious")):
                return
            if any(keyword in normalized for keyword in ENEMY_KEYWORDS):
                return
            now = time.monotonic()
            if now - self.last_item_inspect.get(normalized, 0.0) < 30.0:
                return
            self.last_item_inspect[normalized] = now

            base_item = re.sub(r"\s*\[[^\]]+\]\s*$", "", item).strip()
            raw_tokens = [token for token in re.split(r"\s+", base_item) if token]
            filtered_tokens = [
                token for token in raw_tokens if token.lower() not in {"a", "an", "the"}
            ]
            target_tokens = filtered_tokens or raw_tokens
            target = target_tokens[-1].lower() if target_tokens else normalized

            commands: List[str] = []
            if 'sign' in normalized or 'map' in normalized:
                commands.extend(["look sign", "read sign", "map", "look map"])
            else:
                commands.extend([f"look {target}", f"examine {target}"])

            for keyword, topics in TALKATIVE_NPC_KEYWORDS.items():
                if keyword in normalized:
                    if time.monotonic() - self.last_npc_interaction.get(keyword, 0.0) < 40.0:
                        break
                    self.last_npc_interaction[keyword] = time.monotonic()
                    name_token = target
<<<<<<< HEAD
                    greeting_name = target_tokens[0] if target_tokens else keyword
=======
                    greeting_name = (target_tokens[0] if target_tokens else keyword)
>>>>>>> f651b92d
                    commands.append(f"say Greetings, {greeting_name}!")
                    for topic in topics:
                        commands.append(f"ask {name_token} about {topic}")
                    break

            if commands:
                client.queue_script(commands)

        def consider_enemy(self, match: re.Match[str]):
            creature = match.group('creature').strip()
            normalized = creature.lower()
            if not any(keyword in normalized for keyword in ENEMY_KEYWORDS):
                return
            now = time.monotonic()
            if now - self.last_enemy.get(normalized, 0.0) < 15.0:
                return
            self.last_enemy[normalized] = now
            target = normalized.split()[-1]
            target = target.replace("'", "")
            client.queue_script([f"kill {target}"])

        def _request_help(self, topic: str):
            now = time.monotonic()
            if now - self.last_help_request < 45.0:
                return
            self.last_help_request = now
            client.queue_script([f"help {topic}", "hint"])

        def handle_hint_line(self, match: re.Match[str]):
            hint_text = match.group('hint').strip()
            if not hint_text:
                return
            normalized = re.sub(r"\s+", " ", hint_text.lower())
            now = time.monotonic()
            if normalized == self.last_hint_text and now - self.last_hint_seen < 20.0:
                return
            self.last_hint_text = normalized
            self.last_hint_seen = now

            commands: List[str] = []
            for topic in re.findall(r"help\s+([a-z]+)", normalized):
                commands.append(f"help {topic}")
            if "map" in normalized:
                commands.extend(["map", "look map", "read map"])
            if "ask" in normalized and "about" in normalized:
                commands.append("hint")
            if "talk" in normalized or "speak" in normalized:
                commands.append("say How can I help?")
            if not commands:
                commands.append("hint")
            else:
                commands.append("hint")
            client.queue_script(commands)
<<<<<<< HEAD
            if self.ollama:
                self.ollama.request_commands()
=======
>>>>>>> f651b92d

        def handle_unknown_command(self, _match: Optional[re.Match[str]] = None):
            self.unknown_command_count += 1
            if self.unknown_command_count == 1:
                client.queue_script(["hint"])
            elif self.unknown_command_count >= 2:
                self._request_help("commands")

        def handle_blocked_path(self, _match: Optional[re.Match[str]] = None):
            self.blocked_attempts += 1
            self.queue_next_exit(alternate=True)
            if self.blocked_attempts >= 2:
                self._request_help("movement")

        def handle_ask_prompt(self, _match: Optional[re.Match[str]] = None):
            self._request_help("ask")

        def respond_to_help_me(self, match: re.Match[str]):
            npc = match.group('npc').strip()
            now = time.monotonic()
            key = npc.lower()
            if now - self.last_helpful_prompt < 15.0 and self.last_hint_text:
                return
            if now - self.last_npc_interaction.get(key, 0.0) < 20.0:
                return
            self.last_helpful_prompt = now
            self.last_npc_interaction[key] = now
            name_token = re.split(r"\s+", npc)[0].lower()
            client.queue_script(
                [
                    f"say How can I help you, {npc}?",
                    f"ask {name_token} about help",
                    f"ask {name_token} about work",
                ]
            )

        def handle_board(self, _match: Optional[re.Match[str]] = None):
            now = time.monotonic()
            if now - self.last_board_check < 30.0:
                return
            self.last_board_check = now
            client.queue_script(["look board", "read board", "read board all"])

        def handle_shop_direction(self, match: re.Match[str]):
            direction = match.group('direction').lower()
            client.queue_script(self._commands_for_direction(direction))

        def handle_help_suggestion(self, match: re.Match[str]):
            topic = match.group('topic').strip().lower()
            now = time.monotonic()
            if now - self.last_hint_follow_up < 20.0:
                return
            self.last_hint_follow_up = now
            client.queue_script([f"help {topic}", "hint"])

        def handle_wake_up(self, _match: Optional[re.Match[str]] = None):
            client.queue_script(["look", "inventory", "score"])

        def handle_travel_advice(self, match: re.Match[str]):
            npc = match.group('npc').strip().lower()
            topic = re.split(r"\s+", npc)[0]
            client.queue_script([f"help {topic}", f"where {topic}", "hint"])

        def thank_driver(self, _match: Optional[re.Match[str]] = None):
            client.queue_script(["say Thank you, driver.", "wave driver"])

        def handle_empty_search(self, _match: Optional[re.Match[str]] = None):
            now = time.monotonic()
            if now - self.last_search_fail < 20.0:
                return
            self.last_search_fail = now
            self.queue_next_exit(alternate=True)
            client.queue_script(["look", "hint"])

        def handle_empty_take(self, _match: Optional[re.Match[str]] = None):
            now = time.monotonic()
            if now - self.last_empty_take < 20.0:
                return
            self.last_empty_take = now
            client.queue_script(["inventory", "search", "hint"])

        def handle_not_found(self, _match: Optional[re.Match[str]] = None):
            now = time.monotonic()
            if now - self.last_not_found < 20.0:
                return
            self.last_not_found = now
            self.queue_next_exit(alternate=True)
            client.queue_script(["look", "hint"])

        def handle_no_help_topic(self, _match: Optional[re.Match[str]] = None):
            now = time.monotonic()
            if now - self.no_help_topic_recent < 20.0:
                return
            self.no_help_topic_recent = now
            client.queue_script(["help list", "hint"])

        def handle_status_prompt(self, _match: Optional[re.Match[str]] = None):
            self.awaiting_more = False
            self.schedule_quit_if_ready()
<<<<<<< HEAD
            if self.ollama and not self.awaiting_more:
                self.ollama.request_commands()
=======
>>>>>>> f651b92d

        def handle_help_header(self, match: re.Match[str]):
            self.awaiting_more = True
            self.last_more_prompt = time.monotonic()
            self.help_topics_read += 1
            self.schedule_quit_if_ready()
<<<<<<< HEAD
            if self.ollama:
                self.ollama.request_commands()
=======
>>>>>>> f651b92d

        def handle_help_bullet(self, match: re.Match[str]):
            topic = match.group('topic').strip()
            topic = re.sub(r"\s*-.*$", "", topic).strip()
            if not topic:
                return
            normalized = re.sub(r"\s+", " ", topic.lower())
            now = time.monotonic()
            if now - self.help_topics_seen.get(normalized, 0.0) < 60.0:
                return
            self.help_topics_seen[normalized] = now
            client.queue_script([f"help {topic.lower()}"])
<<<<<<< HEAD
            if self.ollama:
                self.ollama.request_commands()
=======
>>>>>>> f651b92d

        def handle_more_prompt(self, _match: Optional[re.Match[str]] = None):
            now = time.monotonic()
            self.awaiting_more = True
            previous = self.last_more_prompt
            self.last_more_prompt = now
            if now - previous > 0.35:
                client.send("")

        def handle_more_error(self, _match: Optional[re.Match[str]] = None):
            self.awaiting_more = True
            self.last_more_prompt = time.monotonic()
            client.send("")

        def handle_press_enter_prompt(self, _match: Optional[re.Match[str]] = None):
            self.awaiting_more = True
            self.last_more_prompt = time.monotonic()
            client.send("")

        def should_pause_automation(self) -> bool:
            if not self.awaiting_more:
                return False
            if time.monotonic() - self.last_more_prompt > 10.0:
                self.awaiting_more = False
                return False
            return True

        def schedule_quit_if_ready(self):
            if self.quit_scheduled or self.awaiting_more:
                return
            now = time.monotonic()
            if now - self.session_started_at < 60.0 and self.help_topics_read < 5:
                return
            if now - self.last_quit_check < 5.0:
                return
            self.last_quit_check = now
            self.quit_scheduled = True
            client.queue_script(
                [
                    "say I should check on another path.",
                    "hint",
                    "save",
                    "quit",
                ]
            )

        def queue_next_exit(self, alternate: bool = False):
            if not self.last_exit_options:
                return
            if alternate:
                if len(self.last_exit_options) <= 1:
                    return
                next_index = (self.last_exit_choice_index + 1) % len(
                    self.last_exit_options
                )
            else:
                next_index = self.last_exit_choice_index
            if next_index == -1:
                next_index = 0
            self.last_exit_choice_index = next_index
            direction = self.last_exit_options[self.last_exit_choice_index]
            client.queue_script(self._commands_for_direction(direction))

        def handle_exits(self, match: re.Match[str]):
            exits_text = match.group('exits')
            cleaned = exits_text.replace(' and ', ', ')
            options = [
                option.strip().lower()
                for option in re.split(r",|/", cleaned)
                if option.strip()
            ]
            if not options:
                return
            self.unknown_command_count = 0
            self.blocked_attempts = 0
            normalized_options = tuple(options)
            if normalized_options == self.last_exit_options:
                next_index = (self.last_exit_choice_index + 1) % len(options)
            else:
                next_index = 0
            self.last_exit_options = normalized_options
            self.last_exit_choice_index = next_index
            direction = options[next_index]
            client.queue_script(self._commands_for_direction(direction))

        def _commands_for_direction(self, direction: str) -> List[str]:
            commands: List[str] = []
            if direction in {"up", "down"}:
                commands.append(f"go {direction}")
            elif direction in {"stairs", "ladder"}:
                commands.append(f"climb {direction}")
            commands.append(direction)
            commands.append("look")
            return commands

    login = LoginCoordinator()
    world = WorldInteractor()

    client.set_pause_condition(world.should_pause_automation)

    scenario_state = {"started": False}

    def start_scenario():
        if scenario_state["started"]:
            return
        scenario_state["started"] = True
        login.reset()
        world.reset_for_new_session()
        script: List[str] = list(BASE_SCENARIO_SCRIPT)
        script.extend(profile.intro_script)
        deduped: List[str] = []
        seen: set[str] = set()
        for command in script:
            normalized = command.strip().lower()
            if not normalized:
                continue
            if normalized in seen:
                continue
            seen.add(normalized)
            deduped.append(command)
        client.queue_script(deduped)
        client.start_automation()
<<<<<<< HEAD
        if ollama_controller:
            ollama_controller.request_commands()
=======
>>>>>>> f651b92d

    def handle_reconnect():
        scenario_state["started"] = False
        login.reset()
        world.reset_for_new_session()
        client.queue_script(["look", "exits", "hint"])
<<<<<<< HEAD
        if ollama_controller:
            ollama_controller.request_commands()
=======
>>>>>>> f651b92d
        client.start_automation()

    for prompt in USERNAME_PROMPTS:
        client.add_trigger(prompt, login.send_username, flags=re.IGNORECASE)
    for prompt in PASSWORD_PROMPTS:
        client.add_trigger(prompt, login.send_password, flags=re.IGNORECASE)
    for prompt in RECONNECT_PROMPTS:
        client.add_trigger(prompt, handle_reconnect, flags=re.IGNORECASE | re.MULTILINE)

    client.add_trigger(LOGIN_SUCCESS_PATTERN, start_scenario, flags=re.IGNORECASE)
    client.add_trigger(LOGIN_SUCCESS_PATTERN, world.handle_status_prompt, flags=re.IGNORECASE)
    client.add_trigger(
        r"Welcome to Arda,\s+%s!" % re.escape(profile.username),
        start_scenario,
        flags=re.IGNORECASE,
    )
    client.add_trigger(
        r"Ragakh says in Westron: What is your name, young one\?",
        f"say {profile.username}",
        flags=re.IGNORECASE,
        once=True,
    )
    client.add_trigger(
        r"(?P<speaker>[A-Z][\w' -]+) says in Westron:",
        world.greet,
        flags=re.IGNORECASE,
        use_match=True,
    )
    client.add_trigger(
        r"The (?P<direction>north|south|east|west|northeast|northwest|southeast|southwest) door is closed\.",
        world.open_door,
        flags=re.IGNORECASE,
        use_match=True,
    )
    client.add_trigger(
        r"A sign with the map of Azrakadar",
        world.inspect_map,
        flags=re.IGNORECASE,
    )
    client.add_trigger(
        r"(?m)^\s*A sign\b",
        world.read_sign,
        flags=re.IGNORECASE,
    )
    client.add_trigger(
        r"A lean orc messenger",
        world.ask_messenger,
        flags=re.IGNORECASE,
    )
    client.add_trigger(
        r"(?m)^\s*A (?P<creature>[^\[]+?)(?:\s*\[[0-9]+\])?\s*$",
        world.consider_enemy,
        flags=re.IGNORECASE | re.MULTILINE,
        use_match=True,
    )
    client.add_trigger(
        r"(?m)^\s*An (?P<creature>[^\[]+?)(?:\s*\[[0-9]+\])?\s*$",
        world.consider_enemy,
        flags=re.IGNORECASE | re.MULTILINE,
        use_match=True,
    )
    client.add_trigger(
        r"(?m)^\s*(?:An|A|The) (?P<item>[^\[]+?)(?:\s*\[[0-9]+\])?\s*$",
        world.inspect_item,
        flags=re.IGNORECASE | re.MULTILINE,
        use_match=True,
    )
    client.add_trigger(
        r"The only obvious exits are (?P<exits>[^.]+)\.",
        world.handle_exits,
        flags=re.IGNORECASE,
        use_match=True,
    )
    client.add_trigger(
        r"Obvious exits: (?P<exits>[^\r\n]+)",
        world.handle_exits,
        flags=re.IGNORECASE,
        use_match=True,
    )
    client.add_trigger(r"\bWhat\?\s*$", world.handle_unknown_command, flags=re.MULTILINE)
    client.add_trigger(
        r"You can't go that way!",
        world.handle_blocked_path,
        flags=re.IGNORECASE,
    )
    client.add_trigger(
        r"You don't see that here\.",
        world.handle_not_found,
        flags=re.IGNORECASE,
    )
    client.add_trigger(
        r"Ask <who> about <what>\?",
        world.handle_ask_prompt,
        flags=re.IGNORECASE,
    )
    client.add_trigger(
        r"Hint:\s*(?P<hint>.+)",
        world.handle_hint_line,
        flags=re.IGNORECASE,
        use_match=True,
    )
    client.add_trigger(
        r"Tip:\s*(?P<hint>.+)",
        world.handle_hint_line,
        flags=re.IGNORECASE,
        use_match=True,
    )
    client.add_trigger(
        r"(?i)notice ?board",
        world.handle_board,
    )
    client.add_trigger(
        r"There seems to be a shop to the (?P<direction>north|south|east|west)",
        world.handle_shop_direction,
        flags=re.IGNORECASE,
        use_match=True,
    )
    client.add_trigger(
        r'Type "help (?P<topic>[^"]+)"',
        world.handle_help_suggestion,
        flags=re.IGNORECASE,
        use_match=True,
    )
    client.add_trigger(
        r"(?P<npc>[A-Z][\w' -]+) says in Westron: Hey you!\s*Maybe you can help me\?",
        world.respond_to_help_me,
        flags=re.IGNORECASE,
        use_match=True,
    )
    client.add_trigger(
        r"You regain consciousness\.",
        world.handle_wake_up,
        flags=re.IGNORECASE,
    )
    client.add_trigger(
        r"you should see (?P<npc>[^.]+) after you've grown up a bit",
        world.handle_travel_advice,
        flags=re.IGNORECASE,
        use_match=True,
    )
    client.add_trigger(
        r"The driver turns to you",
        world.thank_driver,
        flags=re.IGNORECASE,
    )
    client.add_trigger(
        r"You search but fail to find anything of interest\.",
        world.handle_empty_search,
        flags=re.IGNORECASE,
    )
    client.add_trigger(
        r"There is nothing here to get\.",
        world.handle_empty_take,
        flags=re.IGNORECASE,
    )
    client.add_trigger(
        r"There is no help available on that topic\.",
        world.handle_no_help_topic,
        flags=re.IGNORECASE,
    )
    client.add_trigger(
        r"--More--",
        world.handle_more_prompt,
        flags=re.IGNORECASE,
    )
    client.add_trigger(
        r"Press ENTER for next page",
        world.handle_press_enter_prompt,
        flags=re.IGNORECASE,
    )
    client.add_trigger(
        r"Unrecognized \"More\" command",
        world.handle_more_error,
        flags=re.IGNORECASE,
    )
    client.add_trigger(
        r"Help for (?P<topic>[^\n]+)",
        world.handle_help_header,
        flags=re.IGNORECASE,
        use_match=True,
    )
    client.add_trigger(
        r"(?m)^\s*\*\s*help\s+(?P<topic>[a-z][\w' -]*)",
        world.handle_help_bullet,
        flags=re.IGNORECASE,
        use_match=True,
    )


class SessionManager:
    def __init__(self):
        self.profile_index = 0
        self.client: Optional[T2TMUDClient] = None
        self.lock = threading.Lock()
        self.pending_action: Optional[str] = None
        self.shutdown_requested = False

    def start(self):
        self._connect_current()

    def _connect_current(self):
        profile = CHARACTER_PROFILES[self.profile_index]
        print(f"Connecting as {profile.username}...", flush=True)
        client = create_configured_client(profile, on_disconnect=self._handle_disconnect)
        with self.lock:
            self.client = client

    def _handle_disconnect(self, by_server: bool):
        with self.lock:
            if self.shutdown_requested:
                return
            action = self.pending_action
            self.pending_action = None
            rotate = False
            if action == "shutdown":
                self.shutdown_requested = True
                return
            if action == "switch":
                rotate = True
            elif action == "reconnect":
                rotate = False
            elif by_server:
                rotate = True
            if rotate:
                self.profile_index = (self.profile_index + 1) % len(CHARACTER_PROFILES)
        if self.shutdown_requested:
            return
        time.sleep(1.0)
        self._connect_current()

    def request_switch(self):
        with self.lock:
            client = self.client
            if not client:
                return
            self.pending_action = "switch"
        client.close()

    def request_reconnect(self):
        with self.lock:
            client = self.client
            if not client:
                return
            self.pending_action = "reconnect"
        client.close()

    def send(self, command: str):
        with self.lock:
            client = self.client
        if client:
            client.send(command)

    def shutdown(self):
        with self.lock:
            client = self.client
            self.client = None
            self.pending_action = "shutdown"
            self.shutdown_requested = True
        if client:
            client.close()


def create_configured_client(
    profile: CharacterProfile, *, on_disconnect: Optional[Callable[[bool], None]] = None
):
    client = T2TMUDClient(HOST, PORT, on_disconnect=on_disconnect)
<<<<<<< HEAD
    ollama_controller: Optional[OllamaCommandController] = None
    if OLLAMA_ENABLED:
        ollama_controller = OllamaCommandController(
            client,
            host=OLLAMA_HOST,
            port=OLLAMA_PORT,
            model=OLLAMA_MODEL,
            enabled=OLLAMA_ENABLED,
        )
        client.ollama_controller = ollama_controller
    configure_client(client, profile, ollama_controller=ollama_controller)
    output_handler = compose_output_handlers(
        print_out,
        ollama_controller.handle_output if ollama_controller else None,
    )
    client.connect(output_handler)
=======
    configure_client(client, profile)
    client.connect(print_out)
>>>>>>> f651b92d
    return client


def main():
    manager = SessionManager()
    manager.start()

    try:
        while True:
            cmd = input("")
            stripped = cmd.strip().lower()
            if stripped == "switch":
                manager.request_switch()
            elif stripped in {"reconnect", "reset"}:
                manager.request_reconnect()
            elif stripped in {"shutdown", "exit"}:
                manager.shutdown()
                break
            else:
                manager.send(cmd)
    except (EOFError, KeyboardInterrupt):
        manager.shutdown()
        print("Disconnected.")
    else:
        print("Disconnected.")

<<<<<<< HEAD
=======

>>>>>>> f651b92d
if __name__ == '__main__':
    main()<|MERGE_RESOLUTION|>--- conflicted
+++ resolved
@@ -1,8 +1,5 @@
-<<<<<<< HEAD
 import json
 import os
-=======
->>>>>>> f651b92d
 import sys
 import telnetlib
 import threading
@@ -12,11 +9,8 @@
 from dataclasses import dataclass
 from typing import Callable, Deque, Dict, List, Optional, Tuple, Union
 
-<<<<<<< HEAD
 import urllib3
 
-=======
->>>>>>> f651b92d
 DEFAULT_AUTOMATION_COMMANDS = (
     "look",
     "inventory",
@@ -70,14 +64,11 @@
 )
 HOST, PORT = 't2tmud.org', 9999
 
-<<<<<<< HEAD
 OLLAMA_HOST = os.getenv('OLLAMA_HOST', '69.142.141.135')
 OLLAMA_PORT = int(os.getenv('OLLAMA_PORT', '11434'))
 OLLAMA_MODEL = os.getenv('OLLAMA_MODEL', 'llama3')
 OLLAMA_ENABLED = os.getenv('ENABLE_OLLAMA', '1').lower() not in {'0', 'false', 'no'}
 
-=======
->>>>>>> f651b92d
 ENEMY_KEYWORDS = (
     "slug",
     "beetle",
@@ -215,17 +206,13 @@
 
 TriggerAction = Union[str, Callable[[], None], Callable[[re.Match[str]], None]]
 
-<<<<<<< HEAD
-
-=======
->>>>>>> f651b92d
 @dataclass
 class Trigger:
     pattern: re.Pattern[str]
     action: TriggerAction
     once: bool
     use_match: bool
-<<<<<<< HEAD
+
 OutputHandler = Callable[[str, Optional[str]], None]
 
 
@@ -361,7 +348,7 @@
                 headers={'Content-Type': 'application/json'},
                 timeout=urllib3.Timeout(connect=2.0, read=20.0),
             )
-        except Exception as exc:  # pragma: no cover - network failure logging
+        except Exception as exc:  # pragma: no cover
             print(f"[ollama] request failed: {exc}", file=sys.stderr)
             return ""
 
@@ -399,6 +386,7 @@
         if commands:
             return commands[:3]
 
+        # Fallback: grab first 3 non-empty lines as commands
         for line in stripped.splitlines():
             cleaned = line.strip().strip('#').strip()
             if not cleaned:
@@ -407,11 +395,7 @@
             if len(commands) >= 3:
                 break
         return commands
-=======
-
-OutputHandler = Callable[[str, Optional[str]], None]
-
->>>>>>> f651b92d
+
 
 class T2TMUDClient:
     def __init__(self, h, p, *, on_disconnect: Optional[Callable[[bool], None]] = None):
@@ -433,10 +417,7 @@
         self.on_disconnect = on_disconnect
         self._closing = False
         self._pause_condition: Optional[Callable[[], bool]] = None
-<<<<<<< HEAD
         self.ollama_controller: Optional[OllamaCommandController] = None
-=======
->>>>>>> f651b92d
 
     def connect(self, output: OutputHandler):
         self.output = output
@@ -496,11 +477,8 @@
 
     def close(self, send_quit: bool = True):
         if not self.connection:
-<<<<<<< HEAD
             if self.ollama_controller:
                 self.ollama_controller.shutdown()
-=======
->>>>>>> f651b92d
             return
         try:
             self._closing = True
@@ -514,11 +492,8 @@
         self.log.append(('client', 'Connection closed.'))
         self.stop_automation()
         self.connection = None
-<<<<<<< HEAD
         if self.ollama_controller:
             self.ollama_controller.shutdown()
-=======
->>>>>>> f651b92d
 
     def add_trigger(
         self,
@@ -575,7 +550,6 @@
         self._automation_running.set()
         self._automation_thread = threading.Thread(target=self._automation_loop, daemon=True)
         self._automation_thread.start()
-<<<<<<< HEAD
 
     def stop_automation(self):
         if not self._automation_running.is_set():
@@ -612,52 +586,13 @@
             if command:
                 self.send(command)
             time.sleep(self.automation_delay)
-=======
-
-    def stop_automation(self):
-        if not self._automation_running.is_set():
-            return
-        self._automation_running.clear()
-        if (
-            self._automation_thread
-            and self._automation_thread.is_alive()
-            and threading.current_thread() is not self._automation_thread
-        ):
-            self._automation_thread.join(timeout=0.1)
-
-    def _next_automation_command(self) -> Optional[str]:
-        with self._automation_lock:
-            if self._automation_script:
-                return self._automation_script.popleft()
-            if not self.automation_commands:
-                return None
-            command = self.automation_commands[self._automation_cycle_index]
-            if self.automation_commands:
-                self._automation_cycle_index = (
-                    self._automation_cycle_index + 1
-                ) % len(self.automation_commands)
-            return command
-
-    def _automation_loop(self):
-        while self._automation_running.is_set():
-            if self._pause_condition and self._pause_condition():
-                time.sleep(0.25)
-                continue
-            command = self._next_automation_command()
-            if not self._automation_running.is_set():
-                break
-            if command:
-                self.send(command)
-            time.sleep(self.automation_delay)
-
->>>>>>> f651b92d
+
 
 def print_out(text, _):
     cleaned = text.replace('\r\n', '\n').replace('\r', '\n')
     print(cleaned, end='')
 
 
-<<<<<<< HEAD
 def configure_client(
     client,
     profile: CharacterProfile,
@@ -665,13 +600,9 @@
 ):
     client.profile = profile
     automation_commands = profile.automation_commands or DEFAULT_AUTOMATION_COMMANDS
+    # If using Ollama to drive commands, keep automation loop alive but empty commands (controller queues its own)
     if ollama_controller and ollama_controller.enabled:
         automation_commands = ("",)
-=======
-def configure_client(client, profile: CharacterProfile):
-    client.profile = profile
-    automation_commands = profile.automation_commands or DEFAULT_AUTOMATION_COMMANDS
->>>>>>> f651b92d
     client.set_automation(automation_commands, AUTOMATION_DELAY_SECONDS)
 
     class LoginCoordinator:
@@ -705,10 +636,7 @@
     class WorldInteractor:
         def __init__(self):
             self.profile = profile
-<<<<<<< HEAD
             self.ollama = ollama_controller
-=======
->>>>>>> f651b92d
             self._reset_state()
 
         def _reset_state(self):
@@ -744,11 +672,8 @@
 
         def reset_for_new_session(self):
             self._reset_state()
-<<<<<<< HEAD
             if self.ollama:
                 self.ollama.reset_context()
-=======
->>>>>>> f651b92d
 
         def greet(self, match: re.Match[str]):
             speaker = match.group('speaker').strip()
@@ -770,7 +695,7 @@
             self.last_sign_seen = now
             client.queue_script(["read sign"])
 
-        def inspect_map(self, _match: Optional[re.Match[str]] = None):
+        def inspect_map(self, _match: Optional[re_match] := None):
             now = time.monotonic()
             if now - self.last_map_check < 30.0:
                 return
@@ -824,11 +749,7 @@
                         break
                     self.last_npc_interaction[keyword] = time.monotonic()
                     name_token = target
-<<<<<<< HEAD
                     greeting_name = target_tokens[0] if target_tokens else keyword
-=======
-                    greeting_name = (target_tokens[0] if target_tokens else keyword)
->>>>>>> f651b92d
                     commands.append(f"say Greetings, {greeting_name}!")
                     for topic in topics:
                         commands.append(f"ask {name_token} about {topic}")
@@ -882,11 +803,8 @@
             else:
                 commands.append("hint")
             client.queue_script(commands)
-<<<<<<< HEAD
             if self.ollama:
                 self.ollama.request_commands()
-=======
->>>>>>> f651b92d
 
         def handle_unknown_command(self, _match: Optional[re.Match[str]] = None):
             self.unknown_command_count += 1
@@ -986,22 +904,16 @@
         def handle_status_prompt(self, _match: Optional[re.Match[str]] = None):
             self.awaiting_more = False
             self.schedule_quit_if_ready()
-<<<<<<< HEAD
             if self.ollama and not self.awaiting_more:
                 self.ollama.request_commands()
-=======
->>>>>>> f651b92d
 
         def handle_help_header(self, match: re.Match[str]):
             self.awaiting_more = True
             self.last_more_prompt = time.monotonic()
             self.help_topics_read += 1
             self.schedule_quit_if_ready()
-<<<<<<< HEAD
             if self.ollama:
                 self.ollama.request_commands()
-=======
->>>>>>> f651b92d
 
         def handle_help_bullet(self, match: re.Match[str]):
             topic = match.group('topic').strip()
@@ -1014,11 +926,8 @@
                 return
             self.help_topics_seen[normalized] = now
             client.queue_script([f"help {topic.lower()}"])
-<<<<<<< HEAD
             if self.ollama:
                 self.ollama.request_commands()
-=======
->>>>>>> f651b92d
 
         def handle_more_prompt(self, _match: Optional[re.Match[str]] = None):
             now = time.monotonic()
@@ -1141,22 +1050,16 @@
             deduped.append(command)
         client.queue_script(deduped)
         client.start_automation()
-<<<<<<< HEAD
         if ollama_controller:
             ollama_controller.request_commands()
-=======
->>>>>>> f651b92d
 
     def handle_reconnect():
         scenario_state["started"] = False
         login.reset()
         world.reset_for_new_session()
         client.queue_script(["look", "exits", "hint"])
-<<<<<<< HEAD
         if ollama_controller:
             ollama_controller.request_commands()
-=======
->>>>>>> f651b92d
         client.start_automation()
 
     for prompt in USERNAME_PROMPTS:
@@ -1423,7 +1326,6 @@
     profile: CharacterProfile, *, on_disconnect: Optional[Callable[[bool], None]] = None
 ):
     client = T2TMUDClient(HOST, PORT, on_disconnect=on_disconnect)
-<<<<<<< HEAD
     ollama_controller: Optional[OllamaCommandController] = None
     if OLLAMA_ENABLED:
         ollama_controller = OllamaCommandController(
@@ -1440,10 +1342,6 @@
         ollama_controller.handle_output if ollama_controller else None,
     )
     client.connect(output_handler)
-=======
-    configure_client(client, profile)
-    client.connect(print_out)
->>>>>>> f651b92d
     return client
 
 
@@ -1470,9 +1368,6 @@
     else:
         print("Disconnected.")
 
-<<<<<<< HEAD
-=======
-
->>>>>>> f651b92d
+
 if __name__ == '__main__':
     main()