import json
import os
import re
import select
import socket
import sys
import telnetlib
import threading
import time
from collections import deque
from dataclasses import dataclass
from typing import Callable, Deque, Dict, Iterable, List, Match, Optional, Sequence, Tuple
import http.client

###############################################################################
# Environment configuration
###############################################################################

HOST = os.getenv("T2T_HOST", "t2tmud.org")
PORT = int(os.getenv("T2T_PORT", "9999"))

OLLAMA_HOST = os.getenv("OLLAMA_HOST", "69.142.141.135")
OLLAMA_PORT = int(os.getenv("OLLAMA_PORT", "11434"))
OLLAMA_MODEL = os.getenv("OLLAMA_MODEL", "gpt-oss:120b-cloud")
OLLAMA_ENABLED = os.getenv("ENABLE_OLLAMA", "1").lower() not in {"0", "false", "no"}
OLLAMA_CONNECT_TIMEOUT = float(os.getenv("OLLAMA_CONNECT_TIMEOUT", "5.0"))
OLLAMA_READ_TIMEOUT = float(os.getenv("OLLAMA_READ_TIMEOUT", "90.0"))
OLLAMA_MAX_RETRIES = int(os.getenv("OLLAMA_MAX_RETRIES", "3"))

COLOR_OUTPUT = os.getenv("ENABLE_COLOR", "1").lower() not in {"0", "false", "no"}

###############################################################################
# Terminal rendering helpers
###############################################################################

ANSI_RESET = "\033[0m"
ANSI_COLORS = {
    "prompt": "\033[38;5;82m",
    "hint": "\033[38;5;220m",
    "help": "\033[38;5;39m",
    "more": "\033[38;5;213m",
    "event": "\033[38;5;208m",
    "ollama": "\033[38;5;207m",
    "error": "\033[38;5;196m",
}

PROMPT_PATTERN = re.compile(r"HP:\s*\d+\s+EP:\s*\d+>")
PROMPT_STATUS_PATTERN = re.compile(r"HP:\s*(?P<hp>\d+)\s+EP:\s*(?P<ep>\d+)>")
HINT_PATTERN = re.compile(r"^\*\*\* HINT \*\*\*")
HELP_HEADER_PATTERN = re.compile(r"^Help for ")
MORE_PATTERN = re.compile(r"--More--")
ANSI_ESCAPE_RE = re.compile(r"\x1B\[[0-9;?]*[A-Za-z]")
TRAVELTO_START_PATTERN = re.compile(r"Travelto:\s+Journey begun", re.IGNORECASE)
TRAVELTO_ABORT_PATTERN = re.compile(r"Travelto:\s+aborted", re.IGNORECASE)
TRAVELTO_RESUME_PATTERN = re.compile(r"Travelto:\s+resuming journey", re.IGNORECASE)
TRAVELTO_COMPLETE_PATTERN = re.compile(r"Travelto:\s+(?:Journey complete|arrived)", re.IGNORECASE)
NO_GOLD_PATTERN = re.compile(r"You don't have enough gold", re.IGNORECASE)
RENT_ROOM_REQUIRED_PATTERN = re.compile(r"You have not rented a room", re.IGNORECASE)
TRAVELTO_SIGNPOST_PATTERN = re.compile(r"Travelto can only be used at a signpost", re.IGNORECASE)
SEARCH_FAIL_PATTERN = re.compile(r"You search but fail to find anything of interest\.", re.IGNORECASE)
SEARCH_SUCCESS_PATTERN = re.compile(
    r"You (?:find|discover|uncover|notice) (?P<discovery>[^.]+)\.",
    re.IGNORECASE,
)
TARGET_LINE_PATTERN = re.compile(
    r"^\s*(?:An?|The)\s+(?P<name>[^\[]+?)\s*\[(?P<level>\d+)\]\s*$",
    re.IGNORECASE | re.MULTILINE,
)
GOLD_STATUS_PATTERN = re.compile(r"Gold:\s*(?P<amount>\d+)", re.IGNORECASE)
INVENTORY_HEADER_PATTERN = re.compile(
    r"Gold:\s*(?P<gold>\d+)\s+Encumbrance:\s*(?P<encumbrance>[A-Za-z ]+)",
    re.IGNORECASE,
)
INVENTORY_EMPTY_PATTERN = re.compile(r"You are not carrying any items right now\.", re.IGNORECASE)
INVENTORY_LIST_PATTERN = re.compile(r"You are carrying the following on your person:", re.IGNORECASE)
MENU_HINT_PATTERN = re.compile(r"Try reading the menu\.", re.IGNORECASE)
BOARD_HELP_PATTERN = re.compile(r"Type 'help board'", re.IGNORECASE)
BLANK_RESPONSE_PATTERN = re.compile(r"looks at you blankly\.", re.IGNORECASE)
NO_STOCK_PATTERN = re.compile(r"does not have any of that\.", re.IGNORECASE)
NO_QUESTS_PATTERN = re.compile(r"No quests done yet\.", re.IGNORECASE)
NEWS_ALERT_PATTERN = re.compile(r"News in Arda!", re.IGNORECASE)
UPDATES_ALERT_PATTERN = re.compile(r"There are many new updates", re.IGNORECASE)
EMAIL_REMINDER_PATTERN = re.compile(r"You have not yet set your email address\.", re.IGNORECASE)
LOCATION_AT_PATTERN = re.compile(r"You are currently at (?P<location>[^.]+)\.", re.IGNORECASE)
ROOM_NAME_PATTERNS: Sequence[re.Pattern[str]] = (
    re.compile(r"This is the (?P<room>[^.]+)\.", re.IGNORECASE),
    re.compile(r"This room is (?P<room>[^.]+)\.", re.IGNORECASE),
    re.compile(r"This area is (?P<room>[^.]+)\.", re.IGNORECASE),
    re.compile(r"Welcome to (?P<room>[^.]+)\.", re.IGNORECASE),
)
EXITS_PATTERN = re.compile(r"The only obvious exits are (?P<exits>[^.]+)\.", re.IGNORECASE)
ALT_EXITS_PATTERN = re.compile(r"Obvious exits: (?P<exits>[^\r\n]+)", re.IGNORECASE)
STANDARD_EXITS_PATTERN = re.compile(
    r"Standard exits:(?P<block>(?:\n\s*[A-Za-z]+:[^\n]+)+)",
    re.IGNORECASE,
)
SKY_PATTERN = re.compile(r"The sky is (?P<sky>[^.]+)\.", re.IGNORECASE)
TIME_OF_DAY_PATTERN = re.compile(r"The sun (?:shines|has set|is) (?P<detail>[^.]+)\.", re.IGNORECASE)
PATH_CONTINUES_PATTERN = re.compile(r"The path continues (?P<directions>[^.]+)\.", re.IGNORECASE)
CITY_NEAR_PATTERN = re.compile(r"The City of (?P<city>[^.]+) is (?P<direction>[^.]+)\.", re.IGNORECASE)
FORGE_PATH_PATTERN = re.compile(r"It appears to lead to a forge", re.IGNORECASE)
CLOSED_DOOR_PATTERN = re.compile(r"The (?P<direction>[a-z]+) door is closed\.", re.IGNORECASE)
CORPSE_MISSING_PATTERN = re.compile(r"There is not a single corpse here to get\.", re.IGNORECASE)
NO_EFFECT_PATTERN = re.compile(r"You hit [^\n]+ but to no effect\.", re.IGNORECASE)
LOW_DAMAGE_PATTERN = re.compile(r"You scratch [^\n]+\.", re.IGNORECASE)
BUSY_ATTACK_PATTERN = re.compile(r"You are too busy to make an attack!", re.IGNORECASE)
ITEM_BELONGS_PATTERN = re.compile(r"belongs to the", re.IGNORECASE)
WIELD_WHAT_PATTERN = re.compile(r"Wield what\?", re.IGNORECASE)
CONSIDER_PATTERN = re.compile(
<<<<<<< HEAD
    r"(?m)^\s*(?P<target>[A-Z][\w' -]+?)\s+is\s+(?P<assessment>[^.]+)\.",
    re.IGNORECASE,
)

NPC_ABSENT_PATTERN = re.compile(
    r"(?P<npc>[A-Z][\w' -]+) is nowhere to be found\.",
    re.IGNORECASE,
)

SKIN_HINT_PATTERN = re.compile(
    r"You have killed an animal whose pelt has value",
    re.IGNORECASE,
)

ITEM_OK_PATTERN = re.compile(
    r"(?m)^\s*(?P<item>[^:\n]+?)\s*:\s*Ok\.",
    re.IGNORECASE,
)

TRIGGERED_ACTION_PATTERN = re.compile(
    r"Triggered!\s+doing:\s+(?P<action>[^\n]+)",
=======
    r"(?P<target>[A-Z][\w' -]+) is (?P<assessment>[^.]+)\.",
>>>>>>> 682008d8
    re.IGNORECASE,
)

CONSIDER_TARGET_STOPWORDS = {
    "this",
    "there",
    "the",
    "it",
    "you",
    "news",
    "mortal",
    "updates",
}

CONSIDER_ASSESSMENT_KEYWORDS = {
    "killable",
    "match",
    "challenge",
    "danger",
    "dangerous",
    "tough",
    "weak",
    "easy",
    "threat",
    "pushover",
    "deadly",
    "overmatched",
}
SUGGEST_ACTION_PATTERN = re.compile(r"Perhaps it could be (?P<action>[a-z]+)", re.IGNORECASE)
MAP_SUGGESTION_PATTERN = re.compile(r"use the 'map' command", re.IGNORECASE)
HINT_SUGGESTION_PATTERN = re.compile(r"\*\*\* HINT \*\*\*\s*:\s*(?P<hint>.+)")
EXPERIENCE_GAIN_PATTERN = re.compile(r"You gain (?P<xp>\d+) experience", re.IGNORECASE)
COIN_GAIN_PATTERN = re.compile(
    r"You (?:get|receive) (?P<amount>\d+) gold(?: coins?)?",
    re.IGNORECASE,
)
ITEM_ACQUIRE_PATTERN = re.compile(
    r"You (?:get|take|obtain) (?P<item>[^.]+)\.",
    re.IGNORECASE,
)
LEVEL_UP_PATTERN = re.compile(
    r"You have advanced to level (?P<level>\d+)",
    re.IGNORECASE,
)
SKILL_IMPROVE_PATTERN = re.compile(
    r"Your (?:skill|ability) in (?P<skill>[^ ]+) (?:has )?improved",
    re.IGNORECASE,
)
REST_COMPLETE_PATTERN = re.compile(r"You feel rested", re.IGNORECASE)
DOOR_OPENED_PATTERN = re.compile(r"You open the (?P<direction>[a-z]+) door", re.IGNORECASE)
DOOR_LOCKED_PATTERN = re.compile(r"The (?P<direction>[a-z]+) door is locked", re.IGNORECASE)
TARGET_MEMORY_SECONDS = 45.0


class TerminalDisplay:
    """Render telnet output while keeping prompts and metadata tidy."""

    def __init__(self, stream: Optional[Callable[[str], None]] = None):
        self._stream = stream or sys.stdout.write
        self._supports_color = self._detect_color_support()
        self._partial_line_pending = False
        self._lock = threading.Lock()

    def _detect_color_support(self) -> bool:
        if not COLOR_OUTPUT:
            return False
        term = os.getenv("TERM", "")
        return sys.stdout.isatty() and term.lower() not in {"", "dumb"}

    def _apply_color(self, line: str) -> str:
        if not self._supports_color:
            return line
        if PROMPT_PATTERN.search(line):
            color = ANSI_COLORS["prompt"]
        elif HINT_PATTERN.search(line):
            color = ANSI_COLORS["hint"]
        elif HELP_HEADER_PATTERN.search(line):
            color = ANSI_COLORS["help"]
        elif MORE_PATTERN.search(line):
            color = ANSI_COLORS["more"]
        elif line.startswith("[ollama]"):
            color = ANSI_COLORS["ollama"]
        elif line.startswith("[event]") or line.startswith("[input]"):
            color = ANSI_COLORS["event"]
        elif line.startswith("[error]"):
            color = ANSI_COLORS["error"]
        else:
            return line
        return f"{color}{line}{ANSI_RESET}"

    def feed(self, text: str):
        if not text:
            return
        normalized = text.replace("\r\n", "\n").replace("\r", "\n")
        chunks = normalized.splitlines(keepends=True) or [normalized]
        with self._lock:
            for chunk in chunks:
                if not chunk:
                    continue
                if chunk.endswith("\n"):
                    line = chunk[:-1]
                    self._stream(self._apply_color(line))
                    self._stream("\n")
                    self._partial_line_pending = False
                else:
                    line = chunk
                    self._stream(self._apply_color(line))
                    if PROMPT_PATTERN.search(line):
                        self._stream("\n")
                        self._partial_line_pending = False
                    else:
                        self._partial_line_pending = True
            if normalized.endswith("\n"):
                self._partial_line_pending = False

    def emit(self, category: str, message: str):
        label = category.lower().strip()
        text = f"[{label}] {message}"
        if not text.endswith("\n"):
            text += "\n"
        self.feed(text)

    def ensure_newline(self):
        with self._lock:
            if self._partial_line_pending:
                self._stream("\n")
                self._partial_line_pending = False


###############################################################################
# Game knowledge shared with Ollama
###############################################################################


class GameKnowledge:
    """Provide a concise reference of useful commands and goals."""

    CORE_COMMANDS: Sequence[str] = (
        "look",
        "inventory",
        "score",
        "equipment",
        "skills",
        "who",
        "where",
        "weather",
        "time",
        "quests",
        "mission",
        "hint",
        "help commands",
        "help movement",
        "help combat",
        "help start",
        "help rules",
        "help list",
        "help newbie",
        "help economy",
        "help hunting",
        "help guilds",
        "help banking",
        "updates all",
        "news",
        "read news",
        "charinfo",
        "legendinfo",
        "map",
        "exits",
        "consider <target>",
        "journal",
        "notes",
        "search",
        "rest",
        "missions",
        "practice",
        "train",
        "save",
        "quit",
    )

    TRAVEL_COMMANDS: Sequence[str] = (
        "travelto <destination>",
        "travelto resume",
        "map",
        "exits",
        "where",
        "follow road",
        "follow path",
        "listen",
        "scan",
        "track <target>",
        "search trail",
        "sneak <direction>",
        "camp",
        "light torch",
        "go <direction>",
        "climb <object>",
        "enter",
        "leave",
        "board <transport>",
        "disembark",
        "unlock <direction> door",
    )

    MOVEMENT_COMMANDS: Sequence[str] = (
        "north",
        "south",
        "east",
        "west",
        "northeast",
        "northwest",
        "southeast",
        "southwest",
        "up",
        "down",
        "enter",
        "leave",
        "out",
        "go <direction>",
        "open <direction> door",
        "lift <object>",
        "push <object>",
        "pull <object>",
        "follow <path>",
        "sneak <direction>",
        "run <direction>",
    )

    INTERACTION_COMMANDS: Sequence[str] = (
        "say <message>",
        "ask <npc> about <topic>",
        "read <object>",
        "read board",
        "read board all",
        "look board",
        "look <object>",
        "examine <object>",
        "read sign",
        "get <item>",
        "get <item> from <container>",
        "drop <item>",
        "wear <item>",
        "wield <item>",
        "equip <item>",
        "remove <item>",
        "give <item> to <npc>",
        "give <amount> gold to <npc>",
        "buy <item>",
        "sell <item>",
        "order <item>",
        "list",
        "value <item>",
        "appraise <item>",
        "lift shelf",
        "open door",
        "unlock <object>",
        "search <container>",
        "listen",
        "hint",
        "help <topic>",
        "updates all",
        "study <object>",
        "smell",
        "taste",
        "knock <door>",
        "observe <object>",
    )

    ECONOMY_COMMANDS: Sequence[str] = (
        "list",
        "value <item>",
        "buy <item>",
        "sell <item>",
        "order <item>",
        "rent room",
        "deposit <amount>",
        "withdraw <amount>",
        "balance",
        "get coins",
        "get all corpse",
        "get <item> from corpse",
        "give <amount> gold to <npc>",
        "offer",
        "pay <npc>",
        "sell loot",
        "sell all corpse",
        "appraise <item>",
        "auction <item>",
        "collect bounty",
        "donate <amount>",
        "exchange <item>",
        "buy room",
        "tip <npc>",
        "haggle",
        "barter <item>",
        "pawn <item>",
        "collect reward",
    )
<<<<<<< HEAD

    COMBAT_COMMANDS: Sequence[str] = (
        "kill <target>",
        "flee",
        "consider <target>",
        "cast <spell>",
        "shield",
        "rescue <ally>",
        "get all corpse",
        "get coins",
        "wield <weapon>",
        "wear <armor>",
        "ready <item>",
        "skin <corpse>",
        "butcher <corpse>",
        "bash <target>",
        "kick <target>",
        "parry",
        "disarm <target>",
        "retreat",
        "target <enemy>",
        "assist <ally>",
        "charge <target>",
        "feint <target>",
        "shield bash",
        "guard <ally>",
        "bandage <ally>",
    )

    QUEST_COMMANDS: Sequence[str] = (
        "quests",
        "mission",
        "journal",
        "help quests",
        "ask <npc> about quest",
        "ask <npc> about job",
        "ask <npc> about work",
        "news",
        "read news",
        "updates all",
        "journal",
        "notes",
    )

    HUNTING_COMMANDS: Sequence[str] = (
        "consider <target>",
        "track <target>",
        "scan",
        "listen",
        "search",
        "get all corpse",
        "loot corpse",
        "skin <corpse>",
        "butcher <corpse>",
        "sell <loot>",
        "flee",
        "follow tracks",
        "ambush <target>",
        "hide",
        "sneak",
        "set trap",
        "stalk <target>",
        "aim",
        "track scent",
        "collect pelt",
    )

    SUPPORT_COMMANDS: Sequence[str] = (
        "rent room",
        "order <item>",
        "bribe <npc>",
        "comm on",
        "rest",
        "deposit <amount>",
        "withdraw <amount>",
        "balance",
        "give <amount> gold to <npc>",
        "travelto resume",
        "save",
        "quit",
        "comm off",
        "camp",
        "light torch",
        "fill waterskin",
        "drink <item>",
        "eat <item>",
        "prepare <item>",
        "memorize",
        "practice",
        "group",
        "assist <ally>",
    )

    SOCIAL_COMMANDS: Sequence[str] = (
        "wave",
        "smile",
        "bow",
        "thank <npc>",
        "apologize",
        "greet <npc>",
        "introduce <name>",
        "cheer",
        "laugh",
        "comm on",
        "comm off",
        "reply <message>",
        "emote <message>",
        "rp <message>",
        "sing",
        "dance",
    )

    CRAFTING_COMMANDS: Sequence[str] = (
        "forge",
        "smith",
        "repair <item>",
        "sharpen <weapon>",
        "polish <armor>",
        "enchant <item>",
        "cook <item>",
        "brew <potion>",
        "mix <ingredient>",
        "scribe <scroll>",
        "study recipe",
        "gather <resource>",
        "mine <ore>",
        "smelt <ore>",
        "tan <hide>",
        "sew <item>",
        "assemble <object>",
    )

    UTILITY_COMMANDS: Sequence[str] = (
        "diagnose",
        "consider <target>",
        "report",
        "score",
        "charinfo",
        "legendinfo",
        "config",
        "brief",
        "verbose",
        "colour on",
        "colour off",
        "channels",
        "alias",
        "unalias",
        "ignore <player>",
        "ping",
    )

    WILDERNESS_COMMANDS: Sequence[str] = (
        "forage",
        "gather herbs",
        "skin <corpse>",
        "butcher <corpse>",
        "set snare",
        "light campfire",
        "extinguish fire",
        "fish",
        "cast net",
        "track <target>",
        "hide",
        "listen",
        "scan",
        "scent",
        "survey",
    )

    TOWN_SERVICES: Sequence[str] = (
        "bank",
        "deposit <amount>",
        "withdraw <amount>",
        "balance",
        "rent room",
        "order <item>",
        "buy <item>",
        "sell <item>",
        "list",
        "value <item>",
        "appraise <item>",
        "heal",
        "pray",
        "train",
        "practice",
        "mission",
        "quests",
        "join <guild>",
        "stable horse",
    )

=======

    COMBAT_COMMANDS: Sequence[str] = (
        "kill <target>",
        "flee",
        "consider <target>",
        "cast <spell>",
        "shield",
        "rescue <ally>",
        "get all corpse",
        "get coins",
        "wield <weapon>",
        "wear <armor>",
        "ready <item>",
        "skin <corpse>",
        "butcher <corpse>",
        "bash <target>",
        "kick <target>",
        "parry",
        "disarm <target>",
        "retreat",
        "target <enemy>",
        "assist <ally>",
        "charge <target>",
        "feint <target>",
        "shield bash",
        "guard <ally>",
        "bandage <ally>",
    )

    QUEST_COMMANDS: Sequence[str] = (
        "quests",
        "mission",
        "journal",
        "help quests",
        "ask <npc> about quest",
        "ask <npc> about job",
        "ask <npc> about work",
        "news",
        "read news",
        "updates all",
        "journal",
        "notes",
    )

    HUNTING_COMMANDS: Sequence[str] = (
        "consider <target>",
        "track <target>",
        "scan",
        "listen",
        "search",
        "get all corpse",
        "loot corpse",
        "skin <corpse>",
        "butcher <corpse>",
        "sell <loot>",
        "flee",
        "follow tracks",
        "ambush <target>",
        "hide",
        "sneak",
        "set trap",
        "stalk <target>",
        "aim",
        "track scent",
        "collect pelt",
    )

    SUPPORT_COMMANDS: Sequence[str] = (
        "rent room",
        "order <item>",
        "bribe <npc>",
        "comm on",
        "rest",
        "deposit <amount>",
        "withdraw <amount>",
        "balance",
        "give <amount> gold to <npc>",
        "travelto resume",
        "save",
        "quit",
        "comm off",
        "camp",
        "light torch",
        "fill waterskin",
        "drink <item>",
        "eat <item>",
        "prepare <item>",
        "memorize",
        "practice",
        "group",
        "assist <ally>",
    )

    SOCIAL_COMMANDS: Sequence[str] = (
        "wave",
        "smile",
        "bow",
        "thank <npc>",
        "apologize",
        "greet <npc>",
        "introduce <name>",
        "cheer",
        "laugh",
        "comm on",
        "comm off",
        "reply <message>",
        "emote <message>",
        "rp <message>",
        "sing",
        "dance",
    )

    CRAFTING_COMMANDS: Sequence[str] = (
        "forge",
        "smith",
        "repair <item>",
        "sharpen <weapon>",
        "polish <armor>",
        "enchant <item>",
        "cook <item>",
        "brew <potion>",
        "mix <ingredient>",
        "scribe <scroll>",
        "study recipe",
        "gather <resource>",
        "mine <ore>",
        "smelt <ore>",
        "tan <hide>",
        "sew <item>",
        "assemble <object>",
    )

    UTILITY_COMMANDS: Sequence[str] = (
        "diagnose",
        "consider <target>",
        "report",
        "score",
        "charinfo",
        "legendinfo",
        "config",
        "brief",
        "verbose",
        "colour on",
        "colour off",
        "channels",
        "alias",
        "unalias",
        "ignore <player>",
        "ping",
    )

    WILDERNESS_COMMANDS: Sequence[str] = (
        "forage",
        "gather herbs",
        "skin <corpse>",
        "butcher <corpse>",
        "set snare",
        "light campfire",
        "extinguish fire",
        "fish",
        "cast net",
        "track <target>",
        "hide",
        "listen",
        "scan",
        "scent",
        "survey",
    )

    TOWN_SERVICES: Sequence[str] = (
        "bank",
        "deposit <amount>",
        "withdraw <amount>",
        "balance",
        "rent room",
        "order <item>",
        "buy <item>",
        "sell <item>",
        "list",
        "value <item>",
        "appraise <item>",
        "heal",
        "pray",
        "train",
        "practice",
        "mission",
        "quests",
        "join <guild>",
        "stable horse",
    )

>>>>>>> 682008d8
    PROGRESSION_CHECKS: Sequence[str] = (
        "score",
        "quests",
        "mission",
        "legendinfo",
        "charinfo",
        "skills",
        "train",
        "practice",
        "guilds",
        "journal",
        "notes",
        "killboard",
        "achievements",
    )
<<<<<<< HEAD

    PREPARATION_TIPS: Sequence[str] = (
        "Eat or drink in inns to recover faster before long hunts.",
        "Carry spare weapons and armor and equip upgrades immediately.",
        "Check message boards and news for job leads or bounties.",
        "Bank excess gold to avoid losing coins on death.",
        "Rent rooms when you have spare gold to unlock private rest areas.",
        "Stock up on food, drink, and torches before long expeditions.",
        "Keep rope, lockpicks, and light sources for dungeons and caves.",
        "Purchase bags or packs to increase carrying capacity before looting sprees.",
        "Carry healing draughts or bandages if you plan to tackle tougher foes.",
        "Study help files for each profession to unlock unique abilities.",
        "Maintain a list of profitable hunting spots and rotate between them.",
        "Store quest-critical items safely in the bank until needed.",
    )

    SAFETY_REMINDERS: Sequence[str] = (
        "Check HP and EP before every combat engagement.",
        "Abort travelto if HP drops dangerously low during the journey.",
        "Carry a light source in dark zones to avoid stumbling into hazards.",
        "Avoid stealing from NPCs to prevent guard retaliation.",
        "Retreat from creatures that your attacks cannot harm.",
        "Rest after long hunts so energy regenerates before the next fight.",
        "Deposit gold frequently to safeguard progress after successful hunts.",
        "Keep antidotes or cure poison potions for swamp regions.",
        "Use 'consider <target>' before starting fights with unknown foes.",
        "Head back to town when stamina or supplies run low.",
    )

    STRATEGY_GUIDELINES: Sequence[str] = (
        "Always inspect rooms with 'look' and note available exits.",
        "Use 'hint' whenever progress seems unclear or a help prompt appears.",
        "Read message boards, signs, and help topics to gather objectives.",
        "Interact with NPCs using 'say' and 'ask <npc> about <topic>'.",
        "Follow signposts with 'travelto <destination>' and let the journey finish before issuing other commands; resume with 'travelto resume' if paused.",
        "Seek supplies in taverns: 'order <item>', 'rent room', and 'rest' recover resources faster when others are nearby.",
        "If gold is low, explore nearby streets, wilderness, or hunting grounds, search containers, loot corpses with 'get coins' or 'get all corpse', and sell excess gear before attempting large purchases.",
        "Before engaging, 'consider <target>' to judge difficulty, focus on low-level creatures or obvious foes, and be ready to 'flee' if health drops.",
        "After combat, loot coins and valuables, then visit shops or innkeepers to 'list', 'value', 'sell', or 'buy' needed items.",
        "Follow rumours, message boards, and NPC dialogue for hints about hunting grounds or profitable activities.",
        "When a shopkeeper or quest giver refuses to help, try other NPCs, different topics such as 'work', 'rumours', 'jobs', or explore outside to find creatures to hunt.",
        "If movement is blocked, pick another exit or resume 'travelto' journeys from the last signpost.",
        "Restock resources by resting, eating, or renting rooms when coins allow; gather more money before renting if refused.",
        "When help topics suggest more reading, queue follow-up 'help <topic>' calls.",
        "When '--More--' pagination appears, send a blank command to continue.",
        "Avoid repeating the same command rapidly if the game says you cannot do it.",
        "Only send in-game commands; never respond with narrative text.",
        "Record gold income and expenses; if funds drop to zero, hunt or sell items before attempting purchases.",
        "When NPCs refuse to help, leave the building and explore nearby paths for alternate opportunities.",
        "Follow time-of-day or weather cues to decide when to rest, travel, or hunt.",
        "Check 'quests' or 'mission' regularly to track objectives after completing tasks.",
        "Return to towns to resupply when inventory is empty or equipment is damaged.",
        "Use 'travelto' to reach fresh hunting grounds when current areas are exhausted.",
        "Loot corpses promptly to secure coins before they vanish.",
        "Visit banks to deposit earnings once you have more than a handful of coins.",
        "If rest is interrupted, find safer rooms or finish combat encounters before trying again.",
        "Read stable and travel signs to learn additional transportation commands.",
        "Use 'map' in wilderness areas to orient yourself toward nearby towns or paths.",
        "Lift, push, or pull suspicious objects when descriptions hint at hidden caches.",
        "Rotate through multiple exits if searches keep failing to avoid wasting energy.",
        "Prioritize foes that drop coins or sellable loot before attempting costly purchases.",
        "When damage is ineffective, retreat, re-equip stronger weapons, or target a weaker enemy.",
        "Keep track of encumbrance; deposit or sell items before it becomes burdensome.",
        "If automation stalls in one room, choose a new exit or resume 'travelto' to reach another hub.",
        "Look for interactive verbs like lift, press, or open in room descriptions and try them explicitly.",
        "Read forge or workshop signs for crafting opportunities and order materials before experimenting.",
        "When hints reference specific NPCs, go find them immediately before forgetting their names.",
        "Rest to recover energy before re-engaging in extended hunts or travelto journeys.",
        "Record helpful help topics and revisit them if similar issues arise later.",
        "Check 'legendinfo' and 'charinfo' for long-term goals or progress markers.",
    )

    @classmethod
    def build_reference(cls) -> str:
        def fmt_section(title: str, entries: Iterable[str]) -> str:
            return f"{title}: " + ", ".join(entries)

        sections = [
            fmt_section("Core exploration", cls.CORE_COMMANDS),
            fmt_section("Travel", cls.TRAVEL_COMMANDS),
            fmt_section("Movement", cls.MOVEMENT_COMMANDS),
            fmt_section("Interaction", cls.INTERACTION_COMMANDS),
            fmt_section("Utility", cls.UTILITY_COMMANDS),
            fmt_section("Economy", cls.ECONOMY_COMMANDS),
            fmt_section("Town services", cls.TOWN_SERVICES),
            fmt_section("Support", cls.SUPPORT_COMMANDS),
            fmt_section("Social", cls.SOCIAL_COMMANDS),
            fmt_section("Combat", cls.COMBAT_COMMANDS),
            fmt_section("Hunting", cls.HUNTING_COMMANDS),
            fmt_section("Wilderness", cls.WILDERNESS_COMMANDS),
            fmt_section("Crafting", cls.CRAFTING_COMMANDS),
            fmt_section("Quests", cls.QUEST_COMMANDS),
            fmt_section("Progress tracking", cls.PROGRESSION_CHECKS),
            "Preparation: " + ", ".join(cls.PREPARATION_TIPS),
            "Safety: " + ", ".join(cls.SAFETY_REMINDERS),
            "Guidelines: " + " ".join(cls.STRATEGY_GUIDELINES),
        ]
        return "\n".join(sections)
=======
>>>>>>> 682008d8

    PREPARATION_TIPS: Sequence[str] = (
        "Eat or drink in inns to recover faster before long hunts.",
        "Carry spare weapons and armor and equip upgrades immediately.",
        "Check message boards and news for job leads or bounties.",
        "Bank excess gold to avoid losing coins on death.",
        "Rent rooms when you have spare gold to unlock private rest areas.",
        "Stock up on food, drink, and torches before long expeditions.",
        "Keep rope, lockpicks, and light sources for dungeons and caves.",
        "Purchase bags or packs to increase carrying capacity before looting sprees.",
        "Carry healing draughts or bandages if you plan to tackle tougher foes.",
        "Study help files for each profession to unlock unique abilities.",
        "Maintain a list of profitable hunting spots and rotate between them.",
        "Store quest-critical items safely in the bank until needed.",
    )

    SAFETY_REMINDERS: Sequence[str] = (
        "Check HP and EP before every combat engagement.",
        "Abort travelto if HP drops dangerously low during the journey.",
        "Carry a light source in dark zones to avoid stumbling into hazards.",
        "Avoid stealing from NPCs to prevent guard retaliation.",
        "Retreat from creatures that your attacks cannot harm.",
        "Rest after long hunts so energy regenerates before the next fight.",
        "Deposit gold frequently to safeguard progress after successful hunts.",
        "Keep antidotes or cure poison potions for swamp regions.",
        "Use 'consider <target>' before starting fights with unknown foes.",
        "Head back to town when stamina or supplies run low.",
    )

    STRATEGY_GUIDELINES: Sequence[str] = (
        "Always inspect rooms with 'look' and note available exits.",
        "Use 'hint' whenever progress seems unclear or a help prompt appears.",
        "Read message boards, signs, and help topics to gather objectives.",
        "Interact with NPCs using 'say' and 'ask <npc> about <topic>'.",
        "Follow signposts with 'travelto <destination>' and let the journey finish before issuing other commands; resume with 'travelto resume' if paused.",
        "Seek supplies in taverns: 'order <item>', 'rent room', and 'rest' recover resources faster when others are nearby.",
        "If gold is low, explore nearby streets, wilderness, or hunting grounds, search containers, loot corpses with 'get coins' or 'get all corpse', and sell excess gear before attempting large purchases.",
        "Before engaging, 'consider <target>' to judge difficulty, focus on low-level creatures or obvious foes, and be ready to 'flee' if health drops.",
        "After combat, loot coins and valuables, then visit shops or innkeepers to 'list', 'value', 'sell', or 'buy' needed items.",
        "Follow rumours, message boards, and NPC dialogue for hints about hunting grounds or profitable activities.",
        "When a shopkeeper or quest giver refuses to help, try other NPCs, different topics such as 'work', 'rumours', 'jobs', or explore outside to find creatures to hunt.",
        "If movement is blocked, pick another exit or resume 'travelto' journeys from the last signpost.",
        "Restock resources by resting, eating, or renting rooms when coins allow; gather more money before renting if refused.",
        "When help topics suggest more reading, queue follow-up 'help <topic>' calls.",
        "When '--More--' pagination appears, send a blank command to continue.",
        "Avoid repeating the same command rapidly if the game says you cannot do it.",
        "Only send in-game commands; never respond with narrative text.",
        "Record gold income and expenses; if funds drop to zero, hunt or sell items before attempting purchases.",
        "When NPCs refuse to help, leave the building and explore nearby paths for alternate opportunities.",
        "Follow time-of-day or weather cues to decide when to rest, travel, or hunt.",
        "Check 'quests' or 'mission' regularly to track objectives after completing tasks.",
        "Return to towns to resupply when inventory is empty or equipment is damaged.",
        "Use 'travelto' to reach fresh hunting grounds when current areas are exhausted.",
        "Loot corpses promptly to secure coins before they vanish.",
        "Visit banks to deposit earnings once you have more than a handful of coins.",
        "If rest is interrupted, find safer rooms or finish combat encounters before trying again.",
        "Read stable and travel signs to learn additional transportation commands.",
        "Use 'map' in wilderness areas to orient yourself toward nearby towns or paths.",
        "Lift, push, or pull suspicious objects when descriptions hint at hidden caches.",
        "Rotate through multiple exits if searches keep failing to avoid wasting energy.",
        "Prioritize foes that drop coins or sellable loot before attempting costly purchases.",
        "When damage is ineffective, retreat, re-equip stronger weapons, or target a weaker enemy.",
        "Keep track of encumbrance; deposit or sell items before it becomes burdensome.",
        "If automation stalls in one room, choose a new exit or resume 'travelto' to reach another hub.",
        "Look for interactive verbs like lift, press, or open in room descriptions and try them explicitly.",
        "Read forge or workshop signs for crafting opportunities and order materials before experimenting.",
        "When hints reference specific NPCs, go find them immediately before forgetting their names.",
        "Rest to recover energy before re-engaging in extended hunts or travelto journeys.",
        "Record helpful help topics and revisit them if similar issues arise later.",
        "Check 'legendinfo' and 'charinfo' for long-term goals or progress markers.",
    )

    @classmethod
    def build_reference(cls) -> str:
        def fmt_section(title: str, entries: Iterable[str]) -> str:
            return f"{title}: " + ", ".join(entries)

        sections = [
            fmt_section("Core exploration", cls.CORE_COMMANDS),
            fmt_section("Travel", cls.TRAVEL_COMMANDS),
            fmt_section("Movement", cls.MOVEMENT_COMMANDS),
            fmt_section("Interaction", cls.INTERACTION_COMMANDS),
            fmt_section("Utility", cls.UTILITY_COMMANDS),
            fmt_section("Economy", cls.ECONOMY_COMMANDS),
            fmt_section("Town services", cls.TOWN_SERVICES),
            fmt_section("Support", cls.SUPPORT_COMMANDS),
            fmt_section("Social", cls.SOCIAL_COMMANDS),
            fmt_section("Combat", cls.COMBAT_COMMANDS),
            fmt_section("Hunting", cls.HUNTING_COMMANDS),
            fmt_section("Wilderness", cls.WILDERNESS_COMMANDS),
            fmt_section("Crafting", cls.CRAFTING_COMMANDS),
            fmt_section("Quests", cls.QUEST_COMMANDS),
            fmt_section("Progress tracking", cls.PROGRESSION_CHECKS),
            "Preparation: " + ", ".join(cls.PREPARATION_TIPS),
            "Safety: " + ", ".join(cls.SAFETY_REMINDERS),
            "Guidelines: " + " ".join(cls.STRATEGY_GUIDELINES),
        ]
        return "\n".join(sections)


###############################################################################
# Ollama integration
###############################################################################


def _extract_json_fragment(text: str) -> Optional[str]:
    depth = 0
    start = None
    in_string = False
    escape = False
    for index, char in enumerate(text):
        if in_string:
            if escape:
                escape = False
            elif char == "\\":
                escape = True
            elif char == '"':
                in_string = False
            continue
        if char == '"':
            in_string = True
        elif char == "{":
            if depth == 0:
                start = index
            depth += 1
        elif char == "}":
            if depth == 0:
                continue
            depth -= 1
            if depth == 0 and start is not None:
                return text[start : index + 1]
    return None


class OllamaPlanner:
    """Collect transcript context and ask Ollama for next commands."""

<<<<<<< HEAD
###############################################################################
# Ollama integration
###############################################################################


def _extract_json_fragment(text: str) -> Optional[str]:
    depth = 0
    start = None
    in_string = False
    escape = False
    for index, char in enumerate(text):
        if in_string:
            if escape:
                escape = False
            elif char == "\\":
                escape = True
            elif char == '"':
                in_string = False
            continue
        if char == '"':
            in_string = True
        elif char == "{":
            if depth == 0:
                start = index
            depth += 1
        elif char == "}":
            if depth == 0:
                continue
            depth -= 1
            if depth == 0 and start is not None:
                return text[start : index + 1]
    return None


class OllamaPlanner:
    """Collect transcript context and ask Ollama for next commands."""

=======
>>>>>>> 682008d8
    def __init__(
        self,
        *,
        send_callback: Callable[[str], None],
        knowledge_text: str,
        enabled: bool = True,
        max_context_chars: int = 6000,
        max_commands: int = 3,
    ):
        self._send_callback = send_callback
        self._knowledge_text = knowledge_text
        self.enabled = enabled
        self.max_context_chars = max_context_chars
        self.max_commands = max_commands
        self._transcript: Deque[str] = deque()
        self._commands: Deque[str] = deque(maxlen=40)
        self._manual_commands: Deque[str] = deque(maxlen=20)
        self._events: Deque[str] = deque(maxlen=20)
        self._issues: Deque[str] = deque(maxlen=20)
        self._opportunities: Deque[str] = deque(maxlen=12)
        self._lock = threading.Lock()
        self._pending_reason: Optional[str] = None
        self._request_event = threading.Event()
        self._active = False
        self._stop = threading.Event()
        self._worker = threading.Thread(target=self._worker_loop, daemon=True)
        self._worker.start()
        self._issue_counts: Dict[str, int] = {}
        self._last_hp: Optional[int] = None
        self._last_ep: Optional[int] = None
        self._last_gold: Optional[int] = None
        self._location: Optional[str] = None
        self._exits: Optional[str] = None
        self._environment: Optional[str] = None
        self._travel_state: Optional[str] = None
        self._rest_state: Optional[str] = None
        self._encumbrance: Optional[str] = None
        self._inventory_state: Optional[str] = None
        self._location_history: Deque[str] = deque(maxlen=16)
        self._location_streak: int = 0
        self._stagnation_flag: Optional[str] = None

    def shutdown(self):
        self._stop.set()
        self._request_event.set()
        if self._worker.is_alive():
            self._worker.join(timeout=1.0)

    def activate(self):
        if not self.enabled:
            return
        with self._lock:
            self._active = True
        self.request_commands("session start")

    def deactivate(self):
        with self._lock:
            self._active = False

    def reset(self):
        with self._lock:
            self._transcript.clear()
            self._commands.clear()
            self._manual_commands.clear()
            self._events.clear()
            self._issues.clear()
            self._opportunities.clear()
            self._pending_reason = None
            self._issue_counts.clear()
            self._last_hp = None
            self._last_ep = None
            self._last_gold = None
            self._location = None
            self._exits = None
            self._environment = None
            self._travel_state = None
            self._rest_state = None
            self._encumbrance = None
            self._inventory_state = None
            self._location_history.clear()
            self._location_streak = 0
            self._stagnation_flag = None
        self._request_event.clear()

    def observe_output(self, text: str):
        if not (self.enabled and text):
            return
        cleaned = text.replace("\r", "")
        if not cleaned.strip():
            return
        with self._lock:
            self._append_transcript(cleaned)

    def update_vitals(self, hp: int, ep: int):
        if not self.enabled:
            return
        with self._lock:
            if self._last_hp == hp and self._last_ep == ep:
                return
            self._last_hp = hp
            self._last_ep = ep
            self._append_transcript(f"[status] HP:{hp} EP:{ep}\n")
            if hp <= 20:
                self._issues.append("Health is critically low; rest or heal")
            if ep <= 15:
                self._issues.append("Energy is running low; consider resting")

    def update_gold(self, amount: int):
        if not self.enabled:
            return
        with self._lock:
            if self._last_gold == amount:
                return
            self._last_gold = amount
            self._append_transcript(f"[status] Gold:{amount}\n")
            if amount == 0:
                self._issues.append("No gold available for purchases")

    def update_location(self, location: str):
        if not self.enabled:
            return
        cleaned = location.strip()
<<<<<<< HEAD
        if not cleaned:
            return
        with self._lock:
            if self._location == cleaned:
                self._location_streak += 1
                if self._location_streak <= 3:
                    self._append_transcript(f"[location-repeat] {cleaned} x{self._location_streak}\n")
            else:
                self._location = cleaned
                self._location_streak = 1
                self._stagnation_flag = None
                self._append_transcript(f"[location] {cleaned}\n")
            self._location_history.append(cleaned)

    def update_exits(self, exits: str):
        if not self.enabled:
            return
        cleaned = exits.strip()
        if not cleaned:
            return
        with self._lock:
            if self._exits == cleaned:
                return
            self._exits = cleaned
            self._append_transcript(f"[exits] {cleaned}\n")

    def update_environment(self, description: str):
        if not self.enabled:
            return
        cleaned = description.strip()
        if not cleaned:
            return
        with self._lock:
            if self._environment == cleaned:
                return
            self._environment = cleaned
            self._append_transcript(f"[environment] {cleaned}\n")

    def update_travel_state(self, state: str):
        if not self.enabled:
            return
        cleaned = state.strip()
        if not cleaned:
            return
        with self._lock:
            if self._travel_state == cleaned:
                return
            self._travel_state = cleaned
            self._append_transcript(f"[travel] {cleaned}\n")

    def update_rest_state(self, state: str):
        if not self.enabled:
            return
        cleaned = state.strip()
        if not cleaned:
            return
        with self._lock:
            if self._rest_state == cleaned:
                return
            self._rest_state = cleaned
            self._append_transcript(f"[rest] {cleaned}\n")

    def update_encumbrance(self, state: str):
        if not self.enabled:
            return
        cleaned = state.strip()
        if not cleaned:
            return
        with self._lock:
            normalized = cleaned.lower()
            if self._encumbrance == normalized:
                return
            self._encumbrance = normalized
            self._append_transcript(f"[encumbrance] {normalized}\n")

    def update_inventory_state(self, state: str):
        if not self.enabled:
            return
        cleaned = state.strip()
        if not cleaned:
            return
        with self._lock:
            normalized = cleaned.lower()
            if self._inventory_state == normalized:
                return
            self._inventory_state = normalized
            self._append_transcript(f"[inventory] {normalized}\n")

    def track_stagnation(self, location: str, streak: int):
        if not self.enabled:
            return
=======
        if not cleaned:
            return
        with self._lock:
            if self._location == cleaned:
                self._location_streak += 1
                if self._location_streak <= 3:
                    self._append_transcript(f"[location-repeat] {cleaned} x{self._location_streak}\n")
            else:
                self._location = cleaned
                self._location_streak = 1
                self._stagnation_flag = None
                self._append_transcript(f"[location] {cleaned}\n")
            self._location_history.append(cleaned)

    def update_exits(self, exits: str):
        if not self.enabled:
            return
        cleaned = exits.strip()
        if not cleaned:
            return
        with self._lock:
            if self._exits == cleaned:
                return
            self._exits = cleaned
            self._append_transcript(f"[exits] {cleaned}\n")

    def update_environment(self, description: str):
        if not self.enabled:
            return
        cleaned = description.strip()
        if not cleaned:
            return
        with self._lock:
            if self._environment == cleaned:
                return
            self._environment = cleaned
            self._append_transcript(f"[environment] {cleaned}\n")

    def update_travel_state(self, state: str):
        if not self.enabled:
            return
        cleaned = state.strip()
        if not cleaned:
            return
        with self._lock:
            if self._travel_state == cleaned:
                return
            self._travel_state = cleaned
            self._append_transcript(f"[travel] {cleaned}\n")

    def update_rest_state(self, state: str):
        if not self.enabled:
            return
        cleaned = state.strip()
        if not cleaned:
            return
        with self._lock:
            if self._rest_state == cleaned:
                return
            self._rest_state = cleaned
            self._append_transcript(f"[rest] {cleaned}\n")

    def update_encumbrance(self, state: str):
        if not self.enabled:
            return
        cleaned = state.strip()
        if not cleaned:
            return
        with self._lock:
            normalized = cleaned.lower()
            if self._encumbrance == normalized:
                return
            self._encumbrance = normalized
            self._append_transcript(f"[encumbrance] {normalized}\n")

    def update_inventory_state(self, state: str):
        if not self.enabled:
            return
        cleaned = state.strip()
        if not cleaned:
            return
        with self._lock:
            normalized = cleaned.lower()
            if self._inventory_state == normalized:
                return
            self._inventory_state = normalized
            self._append_transcript(f"[inventory] {normalized}\n")

    def track_stagnation(self, location: str, streak: int):
        if not self.enabled:
            return
>>>>>>> 682008d8
        if streak < 1:
            return
        cleaned = location.strip()
        if not cleaned:
            return
        with self._lock:
            if streak >= 4 and self._stagnation_flag != cleaned:
                self._stagnation_flag = cleaned
                self._issues.append(f"Still at {cleaned} after {streak} prompts; explore new actions")
            elif streak <= 1 and self._stagnation_flag == cleaned:
                self._stagnation_flag = None

    def record_issue(self, issue: str):
        if not self.enabled:
            return
        cleaned = issue.strip()
        if not cleaned:
            return
        with self._lock:
            count = self._issue_counts.get(cleaned, 0) + 1
            self._issue_counts[cleaned] = count
            if count == 1:
                self._issues.append(cleaned)
            elif count in {3, 5}:
                self._issues.append(f"{cleaned} (x{count})")

    def record_opportunity(self, message: str):
        if not self.enabled:
            return
        cleaned = message.strip()
        if not cleaned:
            return
        with self._lock:
            self._opportunities.append(cleaned)
            self._append_transcript(f"[opportunity] {cleaned}\n")

    def record_command(self, command: str, source: str):
        if not self.enabled:
            return
        trimmed = command.strip()
        if not trimmed:
            return
        with self._lock:
            self._commands.append(f"{source}: {trimmed}")
            if source == "input":
                self._manual_commands.append(trimmed)
            self._append_transcript(f">>> {trimmed}\n")

    def note_event(self, message: str):
        if not self.enabled:
            return
        cleaned = message.strip()
        if not cleaned:
            return
        with self._lock:
            self._events.append(cleaned)
            self._append_transcript(f"[event] {cleaned}\n")

    def request_commands(self, reason: str):
        if not self.enabled:
            return
        with self._lock:
            if not self._active:
                return
            self._pending_reason = reason
        self._request_event.set()

    def _append_transcript(self, text: str):
        self._transcript.append(text)
        while True:
            total = sum(len(chunk) for chunk in self._transcript)
            if total <= self.max_context_chars:
                break
            self._transcript.popleft()

    def _worker_loop(self):
        while not self._stop.is_set():
            self._request_event.wait()
            if self._stop.is_set():
                break
            self._request_event.clear()
            payload = self._build_prompt()
            if not payload:
                continue
            response = self._query_ollama(payload)
            commands = self._extract_commands(response)
            if not commands:
                continue
            for command in commands:
                self._send_callback(command)
                time.sleep(0.35)

    def _build_prompt(self) -> Optional[str]:
        with self._lock:
            if not self._active:
                return None
            transcript = "".join(self._transcript)
            if not transcript.strip():
                return None
            recent_commands = list(self._commands)[-10:]
            manual = list(self._manual_commands)[-6:]
            events = list(self._events)[-8:]
            issues = list(self._issues)[-8:]
            opportunities = list(self._opportunities)[-6:]
            reason = self._pending_reason or ""
            self._pending_reason = None
            hp = self._last_hp
            ep = self._last_ep
            gold = self._last_gold
            location = self._location
            exits = self._exits
            environment = self._environment
            travel_state = self._travel_state
            rest_state = self._rest_state
            encumbrance = self._encumbrance
            inventory_state = self._inventory_state
            location_history = list(self._location_history)
        summary_lines = []
        if recent_commands:
            summary_lines.append("Recent commands: " + ", ".join(recent_commands))
        if manual:
            summary_lines.append("Player-entered commands: " + ", ".join(manual))
        if events:
            summary_lines.append("Notable events: " + "; ".join(events))
        if opportunities:
            summary_lines.append("Opportunities: " + "; ".join(opportunities))
        if location_history:
            ordered: List[str] = []
            for entry in location_history:
                if entry not in ordered:
                    ordered.append(entry)
            if ordered:
                summary_lines.append("Recent locations: " + " -> ".join(ordered[-5:]))
        status_bits: List[str] = []
        if hp is not None and ep is not None:
            status_bits.append(f"HP {hp} / EP {ep}")
        if gold is not None:
            status_bits.append(f"Gold {gold}")
        if location:
            status_bits.append(f"Location: {location}")
        if exits:
            status_bits.append(f"Exits: {exits}")
        if environment:
            status_bits.append(f"Environment: {environment}")
        if travel_state:
            status_bits.append(f"Travel: {travel_state}")
        if rest_state:
            status_bits.append(f"Rest: {rest_state}")
        if encumbrance:
            status_bits.append(f"Encumbrance: {encumbrance}")
        if inventory_state:
            status_bits.append(f"Inventory: {inventory_state}")
        if status_bits:
            summary_lines.append("Status: " + "; ".join(status_bits))
        if issues:
            summary_lines.append("Recent issues: " + "; ".join(issues))
        if reason:
            summary_lines.append(f"Trigger: {reason}")
        summary = "\n".join(summary_lines)
        knowledge = self._knowledge_text
        prompt_parts = [
            "You are remotely controlling a character in The Two Towers (t2tmud.org) via telnet.",
            "Only output JSON with a 'commands' array (max three strings) and optional 'comment'.",
            "Do not include prose outside JSON.",
            "Game reference:",
            knowledge,
        ]
        if summary:
            prompt_parts.append("Context summary:\n" + summary)
        prompt_parts.append("Latest transcript:\n```\n" + transcript + "\n```")
        prompt_parts.append("Remember: respond with JSON only.")
        return "\n\n".join(prompt_parts)

    def _query_ollama(self, prompt: str) -> Optional[str]:
        if not self.enabled:
            return None
        body = json.dumps({"model": OLLAMA_MODEL, "prompt": prompt, "stream": False}).encode()
        headers = {"Content-Type": "application/json"}
        last_error: Optional[str] = None
        for attempt in range(1, OLLAMA_MAX_RETRIES + 2):
            try:
                connection = http.client.HTTPConnection(
                    OLLAMA_HOST,
                    OLLAMA_PORT,
                    timeout=OLLAMA_CONNECT_TIMEOUT,
                )
                connection.request("POST", "/api/generate", body=body, headers=headers)
                response = connection.getresponse()
                if connection.sock is not None:
                    connection.sock.settimeout(OLLAMA_READ_TIMEOUT)
                if response.status != 200:
                    last_error = f"HTTP {response.status}"
                    connection.close()
                    raise RuntimeError(last_error)
                payload = response.read()
                connection.close()
                return payload.decode("utf-8", errors="ignore")
            except socket.timeout:
                last_error = "timeout"
            except Exception as exc:  # pragma: no cover - network operations
                last_error = str(exc)
            time.sleep(1.0)
        if last_error:
            sys.stderr.write(f"[ollama] request failed: {last_error}\n")
        return None

    def _extract_commands(self, payload: Optional[str]) -> List[str]:
        if not payload:
            return []
        payload = payload.strip()
        if not payload:
            return []
        parsed: Optional[dict]
        try:
            parsed = json.loads(payload)
        except json.JSONDecodeError:
            parsed = None
            fragment = _extract_json_fragment(payload)
            if fragment:
                try:
                    parsed = json.loads(fragment)
                except json.JSONDecodeError:
                    parsed = None
        if isinstance(parsed, dict) and "response" in parsed and "commands" not in parsed:
            response_field = parsed.get("response", "")
            if isinstance(response_field, str):
                return self._extract_commands(response_field)
            return []
        if isinstance(parsed, dict):
            commands = parsed.get("commands")
            if isinstance(commands, list):
                result: List[str] = []
                for entry in commands:
                    if isinstance(entry, str):
                        cleaned = entry.strip()
                        if cleaned:
                            result.append(cleaned)
                    if len(result) >= self.max_commands:
                        break
                if result:
                    return result
        commands: List[str] = []
        for line in payload.splitlines():
            raw = line.strip()
            if not raw:
                continue
            stripped = raw.strip("#").strip()
            if not stripped:
                continue
            if stripped in {"{", "}", "[", "]"}:
                continue
            if stripped[0] in "{}[]" or stripped[-1] in "{}[]":
                continue
            if ":" in stripped:
                continue
            if stripped.startswith('"') and stripped.endswith('"'):
                continue
            lowered = stripped.lower()
            if any(ch in stripped for ch in "{}[]\""):
                continue
            if "commands" in lowered or "comment" in lowered:
                continue
            commands.append(stripped)
            if len(commands) >= self.max_commands:
                break
        return commands


###############################################################################
# Telnet session management
###############################################################################

USERNAME_PATTERNS = [
    re.compile(pattern)
    for pattern in (
        r"By what name do you wish to be known\??",
        r"Enter your character name:",
        r"Enter your name:",
        r"Your name\??",
        r"Please enter the name 'new' if you are new to The Two Towers\.",
    )
]
PASSWORD_PATTERNS = [
    re.compile(pattern)
    for pattern in (
        r"What is your password\??",
        r"Password:",
        r"Enter your password:",
        r"Your name\?.*Password:",
    )
]
MORE_PATTERN = re.compile(r"--More--")
PRESS_ENTER_PATTERN = re.compile(r"Press ENTER for next page", re.IGNORECASE)
DIRECTION_BLOCK_PATTERN = re.compile(r"You can't go that way!", re.IGNORECASE)
TARGET_MISSING_PATTERN = re.compile(r"You don't see that here\.", re.IGNORECASE)
TAKE_MISSING_PATTERN = re.compile(r"There is no [^\n]+ here to get\.", re.IGNORECASE)
STEALING_PATTERN = re.compile(r"That would be stealing!", re.IGNORECASE)
MULTI_TARGET_PATTERN = re.compile(r"You see more than one", re.IGNORECASE)
ASK_BLANK_PATTERN = re.compile(
    r"(?P<npc>[A-Z][\w' -]+) says in [^:]+: I don't know about that\.",
    re.IGNORECASE,
)
REST_START_PATTERN = re.compile(
    r"You sit back, relax, and enjoy a nice rest\.",
    re.IGNORECASE,
)
REST_INTERRUPT_PATTERN = re.compile(
    r"Your actions interrupt your rest\.",
    re.IGNORECASE,
)


@dataclass
class CharacterProfile:
    username: str
    password: str
    label: str


DEFAULT_PROFILES: Sequence[CharacterProfile] = (
    CharacterProfile("Marchos", "hello123", "Marchos"),
    CharacterProfile("Zesty", "poopie", "Zesty"),
)


class TelnetSession:
    def __init__(self, display: TerminalDisplay):
        self.display = display
        self.profile: Optional[CharacterProfile] = None
        self.connection: Optional[telnetlib.Telnet] = None
        self._listener: Optional[threading.Thread] = None
        self._stop_event = threading.Event()
        self._buffer = ""
        self._send_lock = threading.Lock()
        self._planner: Optional[OllamaPlanner] = None
        self._logged_in = False
        self._username_sent = False
        self._password_sent = False
        self._travel_active = False
        self._recent_targets: Dict[str, float] = {}
        self._last_gold_report: Optional[int] = None
        self._last_command_sent: str = ""
        self._search_failures = 0
        self._gold_failures = 0
        self._blank_response_streak = 0
        self._last_prompt_status: Optional[Tuple[int, int]] = None
        self._last_location_summary: Optional[str] = None
        self._last_exits_summary: Optional[str] = None
        self._last_environment_summary: Optional[str] = None
        self._repeat_location_count = 0
        self._stagnation_notice_location: Optional[str] = None
<<<<<<< HEAD

    def attach_planner(self, planner: OllamaPlanner):
        self._planner = planner

=======

    def attach_planner(self, planner: OllamaPlanner):
        self._planner = planner

>>>>>>> 682008d8
    def connect(self, profile: CharacterProfile):
        self.profile = profile
        self._buffer = ""
        self._logged_in = False
        self._username_sent = False
        self._password_sent = False
        self._travel_active = False
        self._stop_event.clear()
        self._last_command_sent = ""
        self._search_failures = 0
        self._gold_failures = 0
        self._blank_response_streak = 0
        self._last_prompt_status = None
        self._last_location_summary = None
        self._last_exits_summary = None
        self._last_environment_summary = None
        self._repeat_location_count = 0
        self._stagnation_notice_location = None
        try:
            self.connection = telnetlib.Telnet(HOST, PORT)
        except OSError as exc:
            raise RuntimeError(f"Failed to connect: {exc}")
        self.display.emit("event", f"Connected to {HOST}:{PORT} as {profile.label}")
        if self._planner:
            self._planner.reset()
        self._listener = threading.Thread(target=self._listen_loop, daemon=True)
        self._listener.start()

    def disconnect(self):
        self._stop_event.set()
        if self.connection is not None:
            try:
                self.connection.close()
            except OSError:
                pass
            self.connection = None
        if self._listener and self._listener.is_alive():
            self._listener.join(timeout=1.0)
        self._listener = None
        if self._planner:
            self._planner.deactivate()
        self.display.emit("event", "Connection closed")
        self._travel_active = False

    def send_command(self, command: str, *, source: str):
        if not self.connection:
            self.display.emit("error", "Cannot send command while disconnected")
            return
        payload = (command + "\n").encode("ascii", errors="ignore")
        with self._send_lock:
            self.connection.write(payload)
        self._last_command_sent = command.strip()
        if source == "ollama":
            self.display.emit("ollama", f">>> {command}")
        elif source == "input":
            self.display.emit("input", f">>> {command}")
        else:
            self.display.emit("event", f">>> {command}")
        if self._planner:
            self._planner.record_command(command, source)

    def send_blank(self):
        if not self.connection:
            return
        with self._send_lock:
            self.connection.write(b"\n")
        self.display.emit("event", ">>> (newline)")
        self._last_command_sent = ""
        if self._planner:
            self._planner.record_command("", "system")

    def _listen_loop(self):
        assert self.connection is not None
        while not self._stop_event.is_set():
            try:
                raw = self.connection.read_very_eager()
            except EOFError:
                break
            except OSError:
                break
            if not raw:
                time.sleep(0.05)
                continue
            text = raw.decode("ascii", errors="ignore")
            clean_text = ANSI_ESCAPE_RE.sub("", text)
            self.display.feed(text)
            if self._planner:
                self._planner.observe_output(text)
            self._buffer += clean_text
            if len(self._buffer) > 8192:
                self._buffer = self._buffer[-4096:]
            self._process_buffer()
        self._stop_event.set()
        self.connection = None

    def _process_buffer(self):
        profile = self.profile
        if profile is None:
            return
        if not self._username_sent:
            for pattern in USERNAME_PATTERNS:
                if pattern.search(self._buffer):
                    self.send_command(profile.username, source="system")
                    self._username_sent = True
                    self._consume(pattern)
                    return
        if not self._password_sent:
            for pattern in PASSWORD_PATTERNS:
                if pattern.search(self._buffer):
                    if not self._username_sent:
                        self.send_command(profile.username, source="system")
                        time.sleep(0.2)
                    self.send_command(profile.password, source="system")
                    self._password_sent = True
                    self._consume(pattern)
                    return
        status_match = PROMPT_STATUS_PATTERN.search(self._buffer)
        if status_match:
            hp = int(status_match.group("hp"))
            ep = int(status_match.group("ep"))
            current = (hp, ep)
            if self._planner:
                self._planner.update_vitals(hp, ep)
            if current != self._last_prompt_status:
                self._last_prompt_status = current
                if hp <= 20:
                    self.display.emit("event", "Health is low; rest or seek healing")
                    if self._planner:
                        self._planner.note_event("HP critically low")
                        self._planner.record_issue("HP critically low")
                if ep <= 15:
                    self.display.emit("event", "Energy is low; consider resting")
                    if self._planner:
                        self._planner.note_event("EP low")
                        self._planner.record_issue("EP reserves low")
            if self._planner:
                self._planner.update_rest_state("awake")
        if TRAVELTO_START_PATTERN.search(self._buffer):
            self._travel_active = True
            self.display.emit("event", "Travelto route engaged; awaiting arrival")
            if self._planner:
                self._planner.note_event("Travelto auto-travel engaged")
                self._planner.update_travel_state("auto-travel engaged")
            self._consume(TRAVELTO_START_PATTERN)
            self._handle_prompt()
            return
        if TRAVELTO_RESUME_PATTERN.search(self._buffer):
            self._travel_active = True
            self.display.emit("event", "Travelto route resumed")
            if self._planner:
                self._planner.note_event("Travelto route resumed")
                self._planner.update_travel_state("auto-travel resumed")
            self._consume(TRAVELTO_RESUME_PATTERN)
            self._handle_prompt()
            return
        if TRAVELTO_ABORT_PATTERN.search(self._buffer) or TRAVELTO_COMPLETE_PATTERN.search(self._buffer):
            self._travel_active = False
            self.display.emit("event", "Travelto route ended")
            if self._planner:
                self._planner.note_event("Travelto route ended")
                self._planner.update_travel_state("idle")
                self._planner.request_commands("travelto ended")
            self._buffer = TRAVELTO_ABORT_PATTERN.sub("", self._buffer)
            self._buffer = TRAVELTO_COMPLETE_PATTERN.sub("", self._buffer)
            self._handle_prompt()
            return
        location_name: Optional[str] = None
        location_match = LOCATION_AT_PATTERN.search(self._buffer)
        if location_match:
            location_name = location_match.group("location").strip()
            self._remove_match(location_match)
        else:
            for pattern in ROOM_NAME_PATTERNS:
                name_match = pattern.search(self._buffer)
                if name_match:
                    location_name = name_match.group("room").strip()
                    self._remove_match(name_match)
                    break
        if location_name:
            if location_name == self._last_location_summary:
                self._repeat_location_count += 1
            else:
                self._last_location_summary = location_name
                self._search_failures = 0
                self._blank_response_streak = 0
                self._repeat_location_count = 1
                self._stagnation_notice_location = None
                self.display.emit("event", f"Location update: {location_name}")
                if self._planner:
                    self._planner.note_event(f"Now at {location_name}")
            if self._planner:
                self._planner.update_location(location_name)
                self._planner.track_stagnation(location_name, self._repeat_location_count)
            if (
                self._repeat_location_count >= 4
                and self._stagnation_notice_location != location_name
            ):
                self._stagnation_notice_location = location_name
                self.display.emit(
                    "event",
                    f"Still in {location_name}; explore new exits or objectives",
                )
                if self._planner:
                    self._planner.record_issue(
                        f"Still in {location_name} after several prompts"
                    )
                    self._planner.request_commands("stuck in location")
        exits_summary: Optional[str] = None
        exits_match = EXITS_PATTERN.search(self._buffer)
        if exits_match:
            exits_summary = exits_match.group("exits").strip()
            self._remove_match(exits_match)
        else:
            alt_match = ALT_EXITS_PATTERN.search(self._buffer)
            if alt_match:
                exits_summary = alt_match.group("exits").strip()
                self._remove_match(alt_match)
            else:
                standard_match = STANDARD_EXITS_PATTERN.search(self._buffer)
                if standard_match:
                    block = standard_match.group("block")
                    options = [
                        direction.strip()
                        for direction in re.findall(r"^\s*([A-Za-z]+):", block, flags=re.MULTILINE)
                    ]
                    exits_summary = ", ".join(options)
                    self._remove_match(standard_match)
        if exits_summary and exits_summary != self._last_exits_summary:
            self._last_exits_summary = exits_summary
            self.display.emit("event", f"Obvious exits: {exits_summary}")
            if self._planner:
                self._planner.update_exits(exits_summary)
        environment_parts: List[str] = []
        sky_match = SKY_PATTERN.search(self._buffer)
        if sky_match:
            environment_parts.append("Sky " + sky_match.group("sky").strip())
            self._remove_match(sky_match)
        time_match = TIME_OF_DAY_PATTERN.search(self._buffer)
        if time_match:
            environment_parts.append("Sun " + time_match.group("detail").strip())
            self._remove_match(time_match)
        if environment_parts:
            environment_summary = "; ".join(environment_parts)
            if environment_summary != self._last_environment_summary:
                self._last_environment_summary = environment_summary
                self.display.emit("event", f"Environment update: {environment_summary}")
                if self._planner:
                    self._planner.update_environment(environment_summary)
        path_match = PATH_CONTINUES_PATTERN.search(self._buffer)
        if path_match:
            directions = path_match.group("directions").strip()
            self.display.emit(
                "event",
                f"Path continues {directions}; explore to track new routes",
            )
            if self._planner:
                self._planner.note_event(f"Path continues {directions}")
                self._planner.record_opportunity(f"New route available {directions}")
            self._remove_match(path_match)
        city_match = CITY_NEAR_PATTERN.search(self._buffer)
        if city_match:
            city = city_match.group("city").strip()
            direction = city_match.group("direction").strip()
            self.display.emit(
                "event",
                f"Nearby city {city} lies {direction}; consider visiting for supplies",
            )
            if self._planner:
                self._planner.note_event(f"City {city} located {direction}")
                self._planner.record_opportunity(f"City {city} accessible {direction}")
            self._remove_match(city_match)
        forge_match = FORGE_PATH_PATTERN.search(self._buffer)
        if forge_match:
            self.display.emit(
                "event",
                "Forge entrance spotted; try 'path' or 'enter' to investigate",
            )
            if self._planner:
                self._planner.record_issue("Forge entrance available for crafting or trade")
                self._planner.request_commands("forge entrance")
                self._planner.record_opportunity("Forge nearby; craft or repair gear")
            self._remove_match(forge_match)
        action_hint_match = SUGGEST_ACTION_PATTERN.search(self._buffer)
        if action_hint_match:
            action = action_hint_match.group("action").strip()
            self.display.emit(
                "event",
                f"Room suggests you '{action}' something; experiment with that verb",
            )
            if self._planner:
                self._planner.record_issue(f"Try to {action} the highlighted object")
                self._planner.request_commands(f"try to {action}")
                self._planner.record_opportunity(f"Room encourages you to {action}")
            self._remove_match(action_hint_match)
        map_hint_match = MAP_SUGGESTION_PATTERN.search(self._buffer)
        if map_hint_match:
            self.display.emit("event", "Map hint detected; use 'map' to orient yourself")
            if self._planner:
                self._planner.note_event("Game suggested using map command")
                self._planner.request_commands("map hint")
            self._remove_match(map_hint_match)
        xp_match = EXPERIENCE_GAIN_PATTERN.search(self._buffer)
        if xp_match:
            xp = xp_match.group("xp")
            message = f"Experience gained: {xp}"
            self.display.emit("event", message)
            if self._planner:
                self._planner.note_event(message)
                self._planner.record_opportunity("Recent victory yielded experience; consider pressing the advantage")
                self._planner.request_commands("experience gained")
            self._remove_match(xp_match)
            self._handle_prompt()
            return
        level_match = LEVEL_UP_PATTERN.search(self._buffer)
        if level_match:
            level = level_match.group("level")
            message = f"Level up! Now level {level}. Visit trainers for upgrades"
            self.display.emit("event", message)
            if self._planner:
                self._planner.note_event(message)
                self._planner.record_opportunity("Level increased; visit trainers or spend new skill points")
                self._planner.request_commands("level up")
            self._remove_match(level_match)
            self._handle_prompt()
            return
        skill_match = SKILL_IMPROVE_PATTERN.search(self._buffer)
        if skill_match:
            skill = skill_match.group("skill").strip()
            message = f"Skill improved: {skill}"
            self.display.emit("event", message)
            if self._planner:
                self._planner.note_event(message)
                self._planner.record_opportunity(f"Skill {skill} improved; seek tougher challenges")
                self._planner.request_commands("skill improved")
            self._remove_match(skill_match)
            self._handle_prompt()
            return
        coin_match = COIN_GAIN_PATTERN.search(self._buffer)
        if coin_match:
            amount = int(coin_match.group("amount"))
            message = f"Collected {amount} gold coins"
            self.display.emit("event", message)
            self._gold_failures = 0
            if self._planner:
                self._planner.note_event(message)
                self._planner.record_opportunity("Gold reserves growing; consider visiting shops or banks")
                self._planner.request_commands("gold collected")
            self._remove_match(coin_match)
            self._handle_prompt()
            return
        item_match = ITEM_ACQUIRE_PATTERN.search(self._buffer)
        if item_match:
            item = item_match.group("item").strip()
            if item and "gold" not in item.lower():
                message = f"Acquired item: {item}"
                self.display.emit("event", message)
                if self._planner:
                    self._planner.note_event(message)
                    self._planner.record_opportunity(f"Evaluate newly acquired {item} for use or sale")
                    self._planner.request_commands("item acquired")
            self._remove_match(item_match)
            self._handle_prompt()
            return
<<<<<<< HEAD
        item_ok_match = ITEM_OK_PATTERN.search(self._buffer)
        if item_ok_match:
            item_name = item_ok_match.group("item").strip()
            if item_name:
                message = f"Collected item: {item_name}"
                self.display.emit("event", message)
                if self._planner:
                    self._planner.note_event(message)
                    self._planner.record_opportunity(f"Inspect {item_name} for quests or value")
                    self._planner.request_commands("item collected")
            self._remove_match(item_ok_match)
            self._handle_prompt()
            return
=======
>>>>>>> 682008d8
        search_success_match = SEARCH_SUCCESS_PATTERN.search(self._buffer)
        if search_success_match:
            discovery = search_success_match.group("discovery").strip()
            self._search_failures = 0
            message = f"Search uncovered {discovery}"
            self.display.emit("event", message)
            if self._planner:
                self._planner.note_event(message)
                self._planner.record_opportunity(f"Investigate discovered {discovery}")
                self._planner.request_commands("search success")
            self._remove_match(search_success_match)
            self._handle_prompt()
            return
        rest_complete_match = REST_COMPLETE_PATTERN.search(self._buffer)
        if rest_complete_match:
            self.display.emit("event", "Rest completed; HP/EP refreshed")
            if self._planner:
                self._planner.note_event("Rest completed")
                self._planner.update_rest_state("rested")
                self._planner.record_opportunity("Recovered energy; resume exploration or hunting")
                self._planner.request_commands("rest complete")
            self._remove_match(rest_complete_match)
            self._handle_prompt()
            return
        door_open_match = DOOR_OPENED_PATTERN.search(self._buffer)
        if door_open_match:
            direction = door_open_match.group("direction").lower()
            self.display.emit("event", f"{direction.title()} door opened; proceed through before it closes")
            if self._planner:
                self._planner.note_event(f"Opened {direction} door")
                self._planner.request_commands("door opened")
            self._remove_match(door_open_match)
            self._handle_prompt()
            return
        door_locked_match = DOOR_LOCKED_PATTERN.search(self._buffer)
        if door_locked_match:
            direction = door_locked_match.group("direction").lower()
            self.display.emit("event", f"The {direction} door is locked; find a key or alternate route")
            if self._planner:
                self._planner.record_issue(f"{direction.title()} door locked")
                self._planner.request_commands("door locked")
            self._remove_match(door_locked_match)
            self._handle_prompt()
            return
        hint_match = HINT_SUGGESTION_PATTERN.search(self._buffer)
        if hint_match:
            hint_text = hint_match.group("hint").strip()
            if self._planner:
                self._planner.record_issue(f"Hint: {hint_text}")
                self._planner.note_event(f"Hint observed: {hint_text}")
                self._planner.request_commands("hint observed")
            self._remove_match(hint_match)
<<<<<<< HEAD
            self._handle_prompt()
            return
        skin_hint_match = SKIN_HINT_PATTERN.search(self._buffer)
        if skin_hint_match:
            self.display.emit(
                "event",
                "Skin the corpse with a knife to collect pelts for gold",
            )
            if self._planner:
                self._planner.note_event("Corpse can be skinned for profit")
                self._planner.record_opportunity("Skin corpse for pelt")
                self._planner.request_commands("skin corpse")
            self._remove_match(skin_hint_match)
            self._handle_prompt()
            return
=======
>>>>>>> 682008d8
        updates_match = UPDATES_ALERT_PATTERN.search(self._buffer)
        if updates_match:
            self.display.emit("event", "Updates available; run 'updates all' for the latest changes")
            if self._planner:
                self._planner.note_event("Game announced new updates")
                self._planner.record_issue("Review 'updates all' for new content")
                self._planner.request_commands("updates available")
            self._remove_match(updates_match)
        email_match = EMAIL_REMINDER_PATTERN.search(self._buffer)
        if email_match:
            self.display.emit("event", "Email not set; use 'chfn' if needed (optional)")
            self._remove_match(email_match)
        header_match = INVENTORY_HEADER_PATTERN.search(self._buffer)
        if header_match:
            amount = int(header_match.group("gold"))
            enc_state = header_match.group("encumbrance").strip()
            message = (
                "Gold purse is empty; gather coins before shopping"
                if amount == 0
                else f"Gold on hand: {amount}"
            )
            if self._last_gold_report != amount:
                self.display.emit("event", message)
                self._last_gold_report = amount
            if self._planner:
                self._planner.update_gold(amount)
                self._planner.update_encumbrance(enc_state)
                self._planner.update_inventory_state(f"encumbrance {enc_state}")
                self._planner.note_event(message)
            self._remove_match(header_match)
        empty_match = INVENTORY_EMPTY_PATTERN.search(self._buffer)
        if empty_match:
            self.display.emit("event", "Inventory empty; hunt or loot items to sell")
            if self._planner:
                self._planner.update_inventory_state("empty")
                self._planner.record_issue("Inventory empty; gather loot")
            self._remove_match(empty_match)
        carrying_match = INVENTORY_LIST_PATTERN.search(self._buffer)
        if carrying_match:
            if self._planner:
                self._planner.update_inventory_state("items carried")
            self._remove_match(carrying_match)
        match = NO_GOLD_PATTERN.search(self._buffer)
        if match:
            self._gold_failures += 1
            self.display.emit("event", "Purchase failed due to insufficient gold")
            if self._planner:
                self._planner.note_event("Not enough gold to buy; seek coins or items to sell")
                failure_summary = self._last_command_sent or "purchase"
                self._planner.record_issue(f"{failure_summary} blocked by empty purse")
                self._planner.request_commands("insufficient gold")
            if self._gold_failures >= 3:
                self.display.emit("event", "Repeated purchase failures; gather coins before shopping")
                if self._planner:
                    self._planner.note_event("Repeated purchase failures due to zero gold")
            self._remove_match(match)
            self._handle_prompt()
            return
        match = RENT_ROOM_REQUIRED_PATTERN.search(self._buffer)
        if match:
            self.display.emit("event", "A room rental is required before entering that area")
            if self._planner:
                self._planner.note_event("Need to rent a room before entering private quarters")
                self._planner.request_commands("rent room required")
            self._remove_match(match)
            self._handle_prompt()
            return
        match = TRAVELTO_SIGNPOST_PATTERN.search(self._buffer)
        if match:
            self.display.emit("event", "Travelto can only be used at signposts; locate one first")
            if self._planner:
                self._planner.note_event("Travelto attempt failed away from signpost")
                self._planner.request_commands("travelto signpost needed")
            self._remove_match(match)
            self._handle_prompt()
            return
        menu_match = MENU_HINT_PATTERN.search(self._buffer)
        if menu_match:
            self.display.emit("event", "Menu hint detected; use 'read menu' then 'order <item>'")
            if self._planner:
                self._planner.note_event("Tavern suggested using menu")
                self._planner.record_issue("Need coins to order from menu")
                self._planner.request_commands("menu hint")
            self._remove_match(menu_match)
        board_match = BOARD_HELP_PATTERN.search(self._buffer)
        if board_match:
            self.display.emit("event", "Message board help available; try 'help board'")
            if self._planner:
                self._planner.note_event("Board suggested consulting help file")
                self._planner.record_issue("Use 'help board' for instructions")
                self._planner.request_commands("board help")
            self._remove_match(board_match)
        match = SEARCH_FAIL_PATTERN.search(self._buffer)
        if match:
            self._search_failures += 1
            self.display.emit("event", "Search revealed nothing; try other rooms or targets")
            if self._planner:
                self._planner.note_event("Search failed; consider new area or target")
                failure_summary = self._last_command_sent or "search"
                self._planner.record_issue(f"{failure_summary} yielded nothing")
                self._planner.request_commands("search failed")
            if self._search_failures >= 3:
                self.display.emit("event", "Multiple searches failed; explore new rooms or hunt creatures")
                if self._planner:
                    self._planner.note_event("Repeated search failures")
            self._remove_match(match)
            self._handle_prompt()
            return
        match = DIRECTION_BLOCK_PATTERN.search(self._buffer)
        if match:
            self.display.emit("event", "Movement blocked; choose another direction or resume travelto")
            if self._planner:
                self._planner.note_event("Path blocked by obstacle")
                self._planner.request_commands("movement blocked")
            self._remove_match(match)
            self._handle_prompt()
            return
        door_match = CLOSED_DOOR_PATTERN.search(self._buffer)
        if door_match:
            direction = door_match.group("direction").lower()
            self.display.emit(
                "event",
                f"The {direction} door is closed; try 'open {direction} door' before moving",
            )
            if self._planner:
                self._planner.record_issue(f"{direction} door closed")
                self._planner.request_commands("door closed")
            self._remove_match(door_match)
            self._handle_prompt()
            return
        match = TARGET_MISSING_PATTERN.search(self._buffer)
        if match:
            self.display.emit("event", "Target not present; try examining the room or another NPC")
            if self._planner:
                self._planner.note_event("Attempted interaction failed; target missing")
                self._planner.request_commands("target missing")
            self._remove_match(match)
            self._handle_prompt()
            return
        match = TAKE_MISSING_PATTERN.search(self._buffer)
        if match:
            self.display.emit("event", "No such item to take here; search or hunt for loot")
            if self._planner:
                self._planner.note_event("Failed to pick up item")
                self._planner.request_commands("item missing")
            self._remove_match(match)
            self._handle_prompt()
            return
        corpse_match = CORPSE_MISSING_PATTERN.search(self._buffer)
        if corpse_match:
            self.display.emit("event", "No corpse available yet; finish combat before looting")
            if self._planner:
                self._planner.record_issue("Attempted to loot before corpse existed")
                self._planner.request_commands("corpse missing")
            self._remove_match(corpse_match)
            self._handle_prompt()
            return
        stock_match = NO_STOCK_PATTERN.search(self._buffer)
        if stock_match:
            self.display.emit("event", "Shop lacks that item; check 'list' or try another vendor")
            if self._planner:
                self._planner.note_event("Shop reported no stock")
                self._planner.record_issue("Requested item not sold here")
                self._planner.request_commands("item unavailable")
            self._remove_match(stock_match)
            self._handle_prompt()
            return
        belongs_match = ITEM_BELONGS_PATTERN.search(self._buffer)
        if belongs_match:
            self.display.emit("event", "Item belongs to someone; avoid theft and seek legal loot")
            if self._planner:
                self._planner.record_issue("Item was owned; look for alternatives")
                self._planner.request_commands("item owned")
            self._remove_match(belongs_match)
            self._handle_prompt()
            return
        match = STEALING_PATTERN.search(self._buffer)
        if match:
            self.display.emit("event", "Stealing is not allowed here; find lawful ways to earn gold")
            if self._planner:
                self._planner.note_event("Stealing attempt blocked")
                self._planner.request_commands("stealing blocked")
            self._remove_match(match)
            self._handle_prompt()
            return
<<<<<<< HEAD
        triggered_match = TRIGGERED_ACTION_PATTERN.search(self._buffer)
        if triggered_match:
            action = triggered_match.group("action").strip()
            self.display.emit(
                "event",
                f"Local trigger activated command '{action}'; be mindful of scripted actions",
            )
            if self._planner:
                self._planner.note_event(f"Trigger executed: {action}")
                self._planner.record_issue(f"Trigger fired '{action}'")
            self._remove_match(triggered_match)
=======
>>>>>>> 682008d8
        match = MULTI_TARGET_PATTERN.search(self._buffer)
        if match:
            self.display.emit("event", "Multiple targets found; specify which NPC or item to interact with")
            if self._planner:
                self._planner.note_event("Need to disambiguate multi-target selection")
                self._planner.request_commands("multiple targets")
            self._remove_match(match)
            self._handle_prompt()
            return
        wield_match = WIELD_WHAT_PATTERN.search(self._buffer)
        if wield_match:
            self.display.emit("event", "Specify an item to wield; check inventory for weapons")
            if self._planner:
                self._planner.record_issue("Wield command missing target item")
                self._planner.request_commands("wield guidance")
            self._remove_match(wield_match)
            self._handle_prompt()
            return
        news_match = NEWS_ALERT_PATTERN.search(self._buffer)
        if news_match:
            self.display.emit("event", "News available; use 'news' or 'read news'")
            if self._planner:
                self._planner.note_event("News bulletin advertised")
                self._planner.record_issue("Review latest news for quests")
                self._planner.request_commands("news alert")
            self._remove_match(news_match)
        match = ASK_BLANK_PATTERN.search(self._buffer)
        if match:
            npc = "An NPC"
            if "npc" in match.groupdict():
                npc = match.group("npc").strip()
            self.display.emit("event", f"{npc} has no answer; try another topic or character")
            if self._planner:
                self._planner.note_event(f"{npc} offered no information")
                self._planner.record_issue(f"{npc} could not help")
                self._planner.request_commands("npc unhelpful")
            self._remove_match(match)
            self._handle_prompt()
            return
        blank_match = BLANK_RESPONSE_PATTERN.search(self._buffer)
        if blank_match:
            self._blank_response_streak += 1
            self.display.emit("event", "NPC is unresponsive; switch topics or explore elsewhere")
            if self._planner:
                self._planner.note_event("NPC looked blankly")
                self._planner.record_issue("NPC offered no clues")
                if self._blank_response_streak >= 2:
                    self._planner.request_commands("npc unresponsive")
            self._remove_match(blank_match)
            self._handle_prompt()
            return
<<<<<<< HEAD
        npc_absent_match = NPC_ABSENT_PATTERN.search(self._buffer)
        if npc_absent_match:
            npc_name = npc_absent_match.group("npc").strip()
            self.display.emit(
                "event",
                f"{npc_name} is not nearby; search the area or revisit later",
            )
            if self._planner:
                self._planner.note_event(f"{npc_name} absent from location")
                self._planner.record_issue(f"{npc_name} not present")
                self._planner.request_commands("npc missing")
            self._remove_match(npc_absent_match)
            self._handle_prompt()
            return
=======
>>>>>>> 682008d8
        match = REST_START_PATTERN.search(self._buffer)
        if match:
            self.display.emit("event", "Resting to recover; monitor HP/EP before resuming hunts")
            if self._planner:
                self._planner.note_event("Rest started")
                self._planner.update_rest_state("resting")
                self._planner.request_commands("resting")
            self._remove_match(match)
            self._handle_prompt()
            return
        match = REST_INTERRUPT_PATTERN.search(self._buffer)
        if match:
            self.display.emit("event", "Rest interrupted; consider resuming or pursuing another action")
            if self._planner:
                self._planner.note_event("Rest interrupted")
                self._planner.update_rest_state("interrupted")
                self._planner.request_commands("rest interrupted")
            self._remove_match(match)
            self._handle_prompt()
            return
        busy_match = BUSY_ATTACK_PATTERN.search(self._buffer)
        if busy_match:
            self.display.emit("event", "Busy fighting; wait for round to finish or issue defensive commands")
            if self._planner:
                self._planner.record_issue("Too busy to attack; avoid spamming commands")
            self._remove_match(busy_match)
            self._handle_prompt()
            return
        no_effect_match = NO_EFFECT_PATTERN.search(self._buffer)
        if no_effect_match:
            self.display.emit("event", "Attacks have no effect; switch weapons or retreat")
            if self._planner:
                self._planner.record_issue("Attacks ineffective against foe")
                self._planner.request_commands("attack ineffective")
            self._remove_match(no_effect_match)
            self._handle_prompt()
            return
        low_damage_match = LOW_DAMAGE_PATTERN.search(self._buffer)
        if low_damage_match:
            self.display.emit("event", "Damage is minimal; consider stronger weapons or new tactics")
            if self._planner:
                self._planner.record_issue("Dealing minimal damage")
            self._remove_match(low_damage_match)
        consider_match = CONSIDER_PATTERN.search(self._buffer)
        if consider_match:
            target = consider_match.group("target").strip()
            assessment = consider_match.group("assessment").strip()
<<<<<<< HEAD
            last_command = (self._last_command_sent or "").lower()
            target_head = re.sub(r"[^a-zA-Z']+", "", target.split()[0].lower()) if target.split() else ""
            assessment_lower = assessment.lower()
            if (
                not last_command.startswith("consider")
                or not assessment
                or target_head in CONSIDER_TARGET_STOPWORDS
                or not any(keyword in assessment_lower for keyword in CONSIDER_ASSESSMENT_KEYWORDS)
=======
            target_head = target.lower().split()[0]
            assessment_lower = assessment.lower()
            if target_head in CONSIDER_TARGET_STOPWORDS or not any(
                keyword in assessment_lower for keyword in CONSIDER_ASSESSMENT_KEYWORDS
>>>>>>> 682008d8
            ):
                self._remove_match(consider_match)
            else:
                self.display.emit(
                    "event",
                    f"Assessment: {target} is {assessment}; choose fights accordingly",
                )
                if self._planner:
                    self._planner.note_event(f"Considered {target}: {assessment}")
                self._remove_match(consider_match)
        enemy_match = TARGET_LINE_PATTERN.search(self._buffer)
        if enemy_match:
            raw_name = enemy_match.group("name").strip()
            level = enemy_match.group("level")
            normalized = re.sub(r"\s+", " ", raw_name).lower()
            now = time.monotonic()
            if now - self._recent_targets.get(normalized, 0.0) > TARGET_MEMORY_SECONDS:
                self._recent_targets[normalized] = now
                message = f"Potential foe spotted: {raw_name} (lvl {level})"
                self.display.emit("event", message)
                if self._planner:
                    self._planner.note_event(message)
                    self._planner.request_commands("enemy spotted")
            self._remove_match(enemy_match)
            self._handle_prompt()
            return
        quests_match = NO_QUESTS_PATTERN.search(self._buffer)
        if quests_match:
            self.display.emit("event", "No quests completed yet; explore towns for tasks")
            if self._planner:
                self._planner.note_event("Quest log empty")
                self._planner.record_issue("Seek quests or newbie jobs")
                self._planner.request_commands("quest search")
            self._remove_match(quests_match)
            self._handle_prompt()
            return
        gold_matches = list(GOLD_STATUS_PATTERN.finditer(self._buffer))
        if gold_matches:
            last_match = gold_matches[-1]
            amount = int(last_match.group("amount"))
            if self._last_gold_report == amount:
                self._remove_match(last_match)
                return
            self._last_gold_report = amount
            if amount == 0:
                message = "Gold purse is empty; gather coins before shopping"
            else:
                message = f"Gold on hand: {amount}"
            self.display.emit("event", message)
            if self._planner:
                self._planner.update_gold(amount)
                self._planner.note_event(message)
                if amount == 0:
                    self._planner.request_commands("gold depleted")
            if amount > 0:
                self._gold_failures = 0
            self._remove_match(last_match)
            self._handle_prompt()
            return
        if self._handle_prompt():
            return
        if MORE_PATTERN.search(self._buffer) or PRESS_ENTER_PATTERN.search(self._buffer):
            self.display.emit("event", "Pagination prompt detected; sending newline")
            self.send_blank()
            if self._planner:
                self._planner.request_commands("pagination")
            self._buffer = ""

    def _handle_prompt(self) -> bool:
        prompt_match = PROMPT_PATTERN.search(self._buffer)
        if not prompt_match:
            return False
        if self._travel_active:
            self._consume(PROMPT_PATTERN)
            return True
        if not self._logged_in:
            self._logged_in = True
            self.display.emit("event", "Login successful; interactive prompt ready")
            if self._planner:
                self._planner.activate()
                self._planner.note_event("Reached status prompt")
        else:
            if self._planner:
                self._planner.note_event("Status prompt available")
        if self._planner:
            self._planner.request_commands("prompt")
        self._consume(PROMPT_PATTERN)
        return True

    def _consume(self, pattern: re.Pattern[str]):
        match = pattern.search(self._buffer)
        if not match:
            return
        self._buffer = self._buffer[match.end():]

    def _remove_match(self, match: Match[str]):
        self._buffer = self._buffer[: match.start()] + self._buffer[match.end():]


###############################################################################
# Console input handling
###############################################################################


class ConsoleInputThread(threading.Thread):
    def __init__(self, session: TelnetSession):
        super().__init__(daemon=True)
        self.session = session
        self._stop = threading.Event()
        self.exit_requested = False

    def run(self):
        while not self._stop.is_set():
            try:
                ready, _, _ = select.select([sys.stdin], [], [], 0.2)
            except (KeyboardInterrupt, OSError, ValueError):
                self.exit_requested = True
                self._stop.set()
                break
            if self._stop.is_set():
                break
            if not ready:
                continue
            line = sys.stdin.readline()
            if line == "":
                self.exit_requested = True
                break
            command = line.rstrip("\n")
            if command.strip().lower() in {":exit", ":quit"}:
                self.session.display.emit("event", "Local shutdown requested")
                self.session.disconnect()
                self._stop.set()
                self.exit_requested = True
                break
            if command:
                self.session.send_command(command, source="input")
            else:
                self.session.send_blank()

    def stop(self):
        self._stop.set()


###############################################################################
# Application bootstrap
###############################################################################


def run_client():
    display = TerminalDisplay()
    if not DEFAULT_PROFILES:
        display.emit("error", "No character profiles configured.")
        display.ensure_newline()
        return

    knowledge_text = GameKnowledge.build_reference()
    session = TelnetSession(display)
    planner = OllamaPlanner(
        send_callback=lambda cmd: session.send_command(cmd, source="ollama"),
        knowledge_text=knowledge_text,
        enabled=OLLAMA_ENABLED,
    )
    session.attach_planner(planner)

    input_thread = ConsoleInputThread(session)
    input_thread.start()

    profile_index = 0
    instructions_shown = False

    try:
        while not input_thread.exit_requested:
            profile = DEFAULT_PROFILES[profile_index]
            try:
                session.connect(profile)
            except RuntimeError as exc:
                display.emit("error", str(exc))
                if input_thread.exit_requested:
                    break
                time.sleep(5.0)
                profile_index = (profile_index + 1) % len(DEFAULT_PROFILES)
                continue

            if not instructions_shown:
                display.emit("event", "Type commands directly; use :exit to close locally.")
                if OLLAMA_ENABLED:
                    display.emit("event", "Ollama automation is active and will respond after prompts.")
                else:
                    display.emit("event", "Ollama automation is disabled via configuration.")
                instructions_shown = True

            while not input_thread.exit_requested:
                listener = session._listener
                if not listener or not listener.is_alive():
                    break
                time.sleep(0.5)

            if session._listener is not None or session.connection is not None:
                session.disconnect()

            if input_thread.exit_requested:
                break

            profile_index = (profile_index + 1) % len(DEFAULT_PROFILES)
            time.sleep(3.0)
    except KeyboardInterrupt:
        display.emit("event", "Interrupted locally; closing session.")
    finally:
        input_thread.stop()
        input_thread.join(timeout=1.0)
        if session._listener is not None or session.connection is not None:
            session.disconnect()
        planner.shutdown()
        display.ensure_newline()


if __name__ == "__main__":
    run_client()<|MERGE_RESOLUTION|>--- conflicted
+++ resolved
@@ -107,7 +107,6 @@
 ITEM_BELONGS_PATTERN = re.compile(r"belongs to the", re.IGNORECASE)
 WIELD_WHAT_PATTERN = re.compile(r"Wield what\?", re.IGNORECASE)
 CONSIDER_PATTERN = re.compile(
-<<<<<<< HEAD
     r"(?m)^\s*(?P<target>[A-Z][\w' -]+?)\s+is\s+(?P<assessment>[^.]+)\.",
     re.IGNORECASE,
 )
@@ -129,9 +128,6 @@
 
 TRIGGERED_ACTION_PATTERN = re.compile(
     r"Triggered!\s+doing:\s+(?P<action>[^\n]+)",
-=======
-    r"(?P<target>[A-Z][\w' -]+) is (?P<assessment>[^.]+)\.",
->>>>>>> 682008d8
     re.IGNORECASE,
 )
 
@@ -430,7 +426,6 @@
         "pawn <item>",
         "collect reward",
     )
-<<<<<<< HEAD
 
     COMBAT_COMMANDS: Sequence[str] = (
         "kill <target>",
@@ -622,199 +617,6 @@
         "stable horse",
     )
 
-=======
-
-    COMBAT_COMMANDS: Sequence[str] = (
-        "kill <target>",
-        "flee",
-        "consider <target>",
-        "cast <spell>",
-        "shield",
-        "rescue <ally>",
-        "get all corpse",
-        "get coins",
-        "wield <weapon>",
-        "wear <armor>",
-        "ready <item>",
-        "skin <corpse>",
-        "butcher <corpse>",
-        "bash <target>",
-        "kick <target>",
-        "parry",
-        "disarm <target>",
-        "retreat",
-        "target <enemy>",
-        "assist <ally>",
-        "charge <target>",
-        "feint <target>",
-        "shield bash",
-        "guard <ally>",
-        "bandage <ally>",
-    )
-
-    QUEST_COMMANDS: Sequence[str] = (
-        "quests",
-        "mission",
-        "journal",
-        "help quests",
-        "ask <npc> about quest",
-        "ask <npc> about job",
-        "ask <npc> about work",
-        "news",
-        "read news",
-        "updates all",
-        "journal",
-        "notes",
-    )
-
-    HUNTING_COMMANDS: Sequence[str] = (
-        "consider <target>",
-        "track <target>",
-        "scan",
-        "listen",
-        "search",
-        "get all corpse",
-        "loot corpse",
-        "skin <corpse>",
-        "butcher <corpse>",
-        "sell <loot>",
-        "flee",
-        "follow tracks",
-        "ambush <target>",
-        "hide",
-        "sneak",
-        "set trap",
-        "stalk <target>",
-        "aim",
-        "track scent",
-        "collect pelt",
-    )
-
-    SUPPORT_COMMANDS: Sequence[str] = (
-        "rent room",
-        "order <item>",
-        "bribe <npc>",
-        "comm on",
-        "rest",
-        "deposit <amount>",
-        "withdraw <amount>",
-        "balance",
-        "give <amount> gold to <npc>",
-        "travelto resume",
-        "save",
-        "quit",
-        "comm off",
-        "camp",
-        "light torch",
-        "fill waterskin",
-        "drink <item>",
-        "eat <item>",
-        "prepare <item>",
-        "memorize",
-        "practice",
-        "group",
-        "assist <ally>",
-    )
-
-    SOCIAL_COMMANDS: Sequence[str] = (
-        "wave",
-        "smile",
-        "bow",
-        "thank <npc>",
-        "apologize",
-        "greet <npc>",
-        "introduce <name>",
-        "cheer",
-        "laugh",
-        "comm on",
-        "comm off",
-        "reply <message>",
-        "emote <message>",
-        "rp <message>",
-        "sing",
-        "dance",
-    )
-
-    CRAFTING_COMMANDS: Sequence[str] = (
-        "forge",
-        "smith",
-        "repair <item>",
-        "sharpen <weapon>",
-        "polish <armor>",
-        "enchant <item>",
-        "cook <item>",
-        "brew <potion>",
-        "mix <ingredient>",
-        "scribe <scroll>",
-        "study recipe",
-        "gather <resource>",
-        "mine <ore>",
-        "smelt <ore>",
-        "tan <hide>",
-        "sew <item>",
-        "assemble <object>",
-    )
-
-    UTILITY_COMMANDS: Sequence[str] = (
-        "diagnose",
-        "consider <target>",
-        "report",
-        "score",
-        "charinfo",
-        "legendinfo",
-        "config",
-        "brief",
-        "verbose",
-        "colour on",
-        "colour off",
-        "channels",
-        "alias",
-        "unalias",
-        "ignore <player>",
-        "ping",
-    )
-
-    WILDERNESS_COMMANDS: Sequence[str] = (
-        "forage",
-        "gather herbs",
-        "skin <corpse>",
-        "butcher <corpse>",
-        "set snare",
-        "light campfire",
-        "extinguish fire",
-        "fish",
-        "cast net",
-        "track <target>",
-        "hide",
-        "listen",
-        "scan",
-        "scent",
-        "survey",
-    )
-
-    TOWN_SERVICES: Sequence[str] = (
-        "bank",
-        "deposit <amount>",
-        "withdraw <amount>",
-        "balance",
-        "rent room",
-        "order <item>",
-        "buy <item>",
-        "sell <item>",
-        "list",
-        "value <item>",
-        "appraise <item>",
-        "heal",
-        "pray",
-        "train",
-        "practice",
-        "mission",
-        "quests",
-        "join <guild>",
-        "stable horse",
-    )
-
->>>>>>> 682008d8
     PROGRESSION_CHECKS: Sequence[str] = (
         "score",
         "quests",
@@ -830,7 +632,6 @@
         "killboard",
         "achievements",
     )
-<<<<<<< HEAD
 
     PREPARATION_TIPS: Sequence[str] = (
         "Eat or drink in inns to recover faster before long hunts.",
@@ -929,8 +730,6 @@
             "Guidelines: " + " ".join(cls.STRATEGY_GUIDELINES),
         ]
         return "\n".join(sections)
-=======
->>>>>>> 682008d8
 
     PREPARATION_TIPS: Sequence[str] = (
         "Eat or drink in inns to recover faster before long hunts.",
@@ -1068,7 +867,6 @@
 class OllamaPlanner:
     """Collect transcript context and ask Ollama for next commands."""
 
-<<<<<<< HEAD
 ###############################################################################
 # Ollama integration
 ###############################################################################
@@ -1106,8 +904,6 @@
 class OllamaPlanner:
     """Collect transcript context and ask Ollama for next commands."""
 
-=======
->>>>>>> 682008d8
     def __init__(
         self,
         *,
@@ -1230,7 +1026,6 @@
         if not self.enabled:
             return
         cleaned = location.strip()
-<<<<<<< HEAD
         if not cleaned:
             return
         with self._lock:
@@ -1322,99 +1117,6 @@
     def track_stagnation(self, location: str, streak: int):
         if not self.enabled:
             return
-=======
-        if not cleaned:
-            return
-        with self._lock:
-            if self._location == cleaned:
-                self._location_streak += 1
-                if self._location_streak <= 3:
-                    self._append_transcript(f"[location-repeat] {cleaned} x{self._location_streak}\n")
-            else:
-                self._location = cleaned
-                self._location_streak = 1
-                self._stagnation_flag = None
-                self._append_transcript(f"[location] {cleaned}\n")
-            self._location_history.append(cleaned)
-
-    def update_exits(self, exits: str):
-        if not self.enabled:
-            return
-        cleaned = exits.strip()
-        if not cleaned:
-            return
-        with self._lock:
-            if self._exits == cleaned:
-                return
-            self._exits = cleaned
-            self._append_transcript(f"[exits] {cleaned}\n")
-
-    def update_environment(self, description: str):
-        if not self.enabled:
-            return
-        cleaned = description.strip()
-        if not cleaned:
-            return
-        with self._lock:
-            if self._environment == cleaned:
-                return
-            self._environment = cleaned
-            self._append_transcript(f"[environment] {cleaned}\n")
-
-    def update_travel_state(self, state: str):
-        if not self.enabled:
-            return
-        cleaned = state.strip()
-        if not cleaned:
-            return
-        with self._lock:
-            if self._travel_state == cleaned:
-                return
-            self._travel_state = cleaned
-            self._append_transcript(f"[travel] {cleaned}\n")
-
-    def update_rest_state(self, state: str):
-        if not self.enabled:
-            return
-        cleaned = state.strip()
-        if not cleaned:
-            return
-        with self._lock:
-            if self._rest_state == cleaned:
-                return
-            self._rest_state = cleaned
-            self._append_transcript(f"[rest] {cleaned}\n")
-
-    def update_encumbrance(self, state: str):
-        if not self.enabled:
-            return
-        cleaned = state.strip()
-        if not cleaned:
-            return
-        with self._lock:
-            normalized = cleaned.lower()
-            if self._encumbrance == normalized:
-                return
-            self._encumbrance = normalized
-            self._append_transcript(f"[encumbrance] {normalized}\n")
-
-    def update_inventory_state(self, state: str):
-        if not self.enabled:
-            return
-        cleaned = state.strip()
-        if not cleaned:
-            return
-        with self._lock:
-            normalized = cleaned.lower()
-            if self._inventory_state == normalized:
-                return
-            self._inventory_state = normalized
-            self._append_transcript(f"[inventory] {normalized}\n")
-
-    def track_stagnation(self, location: str, streak: int):
-        if not self.enabled:
-            return
->>>>>>> 682008d8
         if streak < 1:
             return
         cleaned = location.strip()
@@ -1766,17 +1468,10 @@
         self._last_environment_summary: Optional[str] = None
         self._repeat_location_count = 0
         self._stagnation_notice_location: Optional[str] = None
-<<<<<<< HEAD
 
     def attach_planner(self, planner: OllamaPlanner):
         self._planner = planner
 
-=======
-
-    def attach_planner(self, planner: OllamaPlanner):
-        self._planner = planner
-
->>>>>>> 682008d8
     def connect(self, profile: CharacterProfile):
         self.profile = profile
         self._buffer = ""
@@ -2140,7 +1835,6 @@
             self._remove_match(item_match)
             self._handle_prompt()
             return
-<<<<<<< HEAD
         item_ok_match = ITEM_OK_PATTERN.search(self._buffer)
         if item_ok_match:
             item_name = item_ok_match.group("item").strip()
@@ -2154,8 +1848,6 @@
             self._remove_match(item_ok_match)
             self._handle_prompt()
             return
-=======
->>>>>>> 682008d8
         search_success_match = SEARCH_SUCCESS_PATTERN.search(self._buffer)
         if search_success_match:
             discovery = search_success_match.group("discovery").strip()
@@ -2208,7 +1900,6 @@
                 self._planner.note_event(f"Hint observed: {hint_text}")
                 self._planner.request_commands("hint observed")
             self._remove_match(hint_match)
-<<<<<<< HEAD
             self._handle_prompt()
             return
         skin_hint_match = SKIN_HINT_PATTERN.search(self._buffer)
@@ -2224,8 +1915,6 @@
             self._remove_match(skin_hint_match)
             self._handle_prompt()
             return
-=======
->>>>>>> 682008d8
         updates_match = UPDATES_ALERT_PATTERN.search(self._buffer)
         if updates_match:
             self.display.emit("event", "Updates available; run 'updates all' for the latest changes")
@@ -2411,7 +2100,6 @@
             self._remove_match(match)
             self._handle_prompt()
             return
-<<<<<<< HEAD
         triggered_match = TRIGGERED_ACTION_PATTERN.search(self._buffer)
         if triggered_match:
             action = triggered_match.group("action").strip()
@@ -2423,8 +2111,6 @@
                 self._planner.note_event(f"Trigger executed: {action}")
                 self._planner.record_issue(f"Trigger fired '{action}'")
             self._remove_match(triggered_match)
-=======
->>>>>>> 682008d8
         match = MULTI_TARGET_PATTERN.search(self._buffer)
         if match:
             self.display.emit("event", "Multiple targets found; specify which NPC or item to interact with")
@@ -2476,7 +2162,6 @@
             self._remove_match(blank_match)
             self._handle_prompt()
             return
-<<<<<<< HEAD
         npc_absent_match = NPC_ABSENT_PATTERN.search(self._buffer)
         if npc_absent_match:
             npc_name = npc_absent_match.group("npc").strip()
@@ -2491,8 +2176,6 @@
             self._remove_match(npc_absent_match)
             self._handle_prompt()
             return
-=======
->>>>>>> 682008d8
         match = REST_START_PATTERN.search(self._buffer)
         if match:
             self.display.emit("event", "Resting to recover; monitor HP/EP before resuming hunts")
@@ -2540,7 +2223,6 @@
         if consider_match:
             target = consider_match.group("target").strip()
             assessment = consider_match.group("assessment").strip()
-<<<<<<< HEAD
             last_command = (self._last_command_sent or "").lower()
             target_head = re.sub(r"[^a-zA-Z']+", "", target.split()[0].lower()) if target.split() else ""
             assessment_lower = assessment.lower()
@@ -2549,12 +2231,6 @@
                 or not assessment
                 or target_head in CONSIDER_TARGET_STOPWORDS
                 or not any(keyword in assessment_lower for keyword in CONSIDER_ASSESSMENT_KEYWORDS)
-=======
-            target_head = target.lower().split()[0]
-            assessment_lower = assessment.lower()
-            if target_head in CONSIDER_TARGET_STOPWORDS or not any(
-                keyword in assessment_lower for keyword in CONSIDER_ASSESSMENT_KEYWORDS
->>>>>>> 682008d8
             ):
                 self._remove_match(consider_match)
             else:
